import { TOperationHandle, TStatusCode, TCloseOperationResp } from '../../thrift/TCLIService_types';
import HiveDriver from '../hive/HiveDriver';
import StatusFactory from '../factory/StatusFactory';
import Status from '../dto/Status';

export default class CompleteOperationHelper {
  private readonly driver: HiveDriver;

  private readonly operationHandle: TOperationHandle;

  private readonly statusFactory = new StatusFactory();

<<<<<<< HEAD
  private closeOperation?: TCloseOperationResp;

  closed: boolean = false;
=======
  public closed: boolean = false;
>>>>>>> d9c9ce59

  public cancelled: boolean = false;

  constructor(driver: HiveDriver, operationHandle: TOperationHandle, closeOperation?: TCloseOperationResp) {
    this.driver = driver;
    this.operationHandle = operationHandle;
    this.closeOperation = closeOperation;
  }

  public async cancel(): Promise<Status> {
    if (this.cancelled) {
      return this.statusFactory.create({
        statusCode: TStatusCode.SUCCESS_STATUS,
      });
    }

    const response = await this.driver.cancelOperation({
      operationHandle: this.operationHandle,
    });
    const status = this.statusFactory.create(response.status);
    this.cancelled = true;
    return status;
  }

<<<<<<< HEAD
  async close(): Promise<Status> {
    if (!this.closed && this.closeOperation) {
      this.statusFactory.create(this.closeOperation.status);
      this.closed = true;
    }

=======
  public async close(): Promise<Status> {
>>>>>>> d9c9ce59
    if (this.closed) {
      return this.statusFactory.create({
        statusCode: TStatusCode.SUCCESS_STATUS,
      });
    }

    const response = await this.driver.closeOperation({
      operationHandle: this.operationHandle,
    });
    const status = this.statusFactory.create(response.status);
    this.closed = true;
    return status;
  }
}<|MERGE_RESOLUTION|>--- conflicted
+++ resolved
@@ -10,13 +10,9 @@
 
   private readonly statusFactory = new StatusFactory();
 
-<<<<<<< HEAD
   private closeOperation?: TCloseOperationResp;
 
-  closed: boolean = false;
-=======
   public closed: boolean = false;
->>>>>>> d9c9ce59
 
   public cancelled: boolean = false;
 
@@ -41,16 +37,12 @@
     return status;
   }
 
-<<<<<<< HEAD
-  async close(): Promise<Status> {
+  public async close(): Promise<Status> {
     if (!this.closed && this.closeOperation) {
       this.statusFactory.create(this.closeOperation.status);
       this.closed = true;
     }
 
-=======
-  public async close(): Promise<Status> {
->>>>>>> d9c9ce59
     if (this.closed) {
       return this.statusFactory.create({
         statusCode: TStatusCode.SUCCESS_STATUS,
