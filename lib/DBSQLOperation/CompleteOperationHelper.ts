--- conflicted
+++ resolved
@@ -6,8 +6,6 @@
   private readonly driver: HiveDriver;
 
   private readonly operationHandle: TOperationHandle;
-
-  private closeOperation?: TCloseOperationResp;
 
   private closeOperation?: TCloseOperationResp;
 
@@ -36,11 +34,7 @@
 
   public async close(): Promise<Status> {
     if (!this.closed && this.closeOperation) {
-<<<<<<< HEAD
-      this.statusFactory.create(this.closeOperation.status);
-=======
       Status.assert(this.closeOperation.status);
->>>>>>> 75e58f26
       this.closed = true;
     }
 
