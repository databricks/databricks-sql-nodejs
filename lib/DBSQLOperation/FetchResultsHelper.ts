--- conflicted
+++ resolved
@@ -42,11 +42,6 @@
 
   private fetchOrientation: TFetchOrientation = TFetchOrientation.FETCH_FIRST;
 
-<<<<<<< HEAD
-=======
-  private readonly statusFactory = new StatusFactory();
-
->>>>>>> d9c9ce59
   private prefetchedResults: TFetchResultsResp[] = [];
 
   public hasMoreRows: boolean = false;
