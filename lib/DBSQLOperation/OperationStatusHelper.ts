--- conflicted
+++ resolved
@@ -17,11 +17,6 @@
 
   private readonly operationHandle: TOperationHandle;
 
-<<<<<<< HEAD
-=======
-  private readonly statusFactory = new StatusFactory();
-
->>>>>>> d9c9ce59
   private state: number = TOperationState.INITIALIZED_STATE;
 
   // Once operation is finished or fails - cache status response, because subsequent calls
