<<<<<<< HEAD
import IOperation, { FetchOptions, GetSchemaOptions, FinishedOptions } from '../contracts/IOperation';
=======
import { stringify, NIL, parse } from 'uuid';
import IOperation, { FetchOptions, GetSchemaOptions, FinishedOptions, defaultMaxRows } from '../contracts/IOperation';
>>>>>>> 36d1e8f7
import HiveDriver from '../hive/HiveDriver';
import {
  TGetOperationStatusResp,
  TOperationHandle,
  TTableSchema,
  TSparkDirectResults,
} from '../../thrift/TCLIService_types';
import Status from '../dto/Status';

import getResult from './getResult';
import OperationStatusHelper from './OperationStatusHelper';
import SchemaHelper from './SchemaHelper';
import FetchResultsHelper from './FetchResultsHelper';
import CompleteOperationHelper from './CompleteOperationHelper';
import IDBSQLLogger, { LogLevel } from '../contracts/IDBSQLLogger';

const defaultMaxRows = 100000;

export default class DBSQLOperation implements IOperation {
  private driver: HiveDriver;

  private operationHandle: TOperationHandle;

  private logger: IDBSQLLogger;

  private _status: OperationStatusHelper;

  private _schema: SchemaHelper;

  private _data: FetchResultsHelper;

  private _completeOperation: CompleteOperationHelper;

  constructor(
    driver: HiveDriver,
    operationHandle: TOperationHandle,
    logger: IDBSQLLogger,
    directResults?: TSparkDirectResults,
  ) {
    this.driver = driver;
    this.operationHandle = operationHandle;
    this.logger = logger;
    this._status = new OperationStatusHelper(this.driver, this.operationHandle, directResults?.operationStatus);
    this._schema = new SchemaHelper(this.driver, this.operationHandle, directResults?.resultSetMetadata);
    this._data = new FetchResultsHelper(this.driver, this.operationHandle, [directResults?.resultSet]);
    this._completeOperation = new CompleteOperationHelper(
      this.driver,
      this.operationHandle,
      directResults?.closeOperation,
    );
    this.logger.log(LogLevel.debug, `Operation created with id: ${this.getId()}`);
  }

  getId() {
    return stringify(this.operationHandle?.operationId?.guid || parse(NIL));
  }

  /**
   * Fetches all data
   * @public
   * @param options - maxRows property can be set to limit chunk size
   * @returns Array of data with length equal to option.maxRows
   * @throws {StatusError}
   * @example
   * const result = await queryOperation.fetchAll();
   */
  async fetchAll(options?: FetchOptions): Promise<Array<object>> {
    const data: Array<Array<object>> = [];
    do {
      // eslint-disable-next-line no-await-in-loop
      const chunk = await this.fetchChunk(options);
      data.push(chunk);
    } while (await this.hasMoreRows()); // eslint-disable-line no-await-in-loop
    this.logger?.log(LogLevel.debug, `Fetched all data from operation with id: ${this.getId()}`);

    return data.flat();
  }

  /**
   * Fetches chunk of data
   * @public
   * @param options - maxRows property sets chunk size
   * @returns Array of data with length equal to option.maxRows
   * @throws {StatusError}
   * @example
   * const result = await queryOperation.fetchChunk({maxRows: 1000});
   */
  async fetchChunk(options?: FetchOptions): Promise<Array<object>> {
    if (!this._status.hasResultSet) {
      return [];
    }

    await this._status.waitUntilReady(options);

    return Promise.all([this._schema.fetch(), this._data.fetch(options?.maxRows || defaultMaxRows)]).then(
      ([schema, data]) => {
        const result = getResult(schema, data ? [data] : []);
        this.logger?.log(
          LogLevel.debug,
          `Fetched chunk of size: ${options?.maxRows || defaultMaxRows} from operation with id: ${this.getId()}`,
        );
        return Promise.resolve(result);
      },
    );
  }

  /**
   * Requests operation status
   * @param progress
   * @throws {StatusError}
   */
  async status(progress: boolean = false): Promise<TGetOperationStatusResp> {
    this.logger?.log(LogLevel.debug, `Fetching status for operation with id: ${this.getId()}`);
    return this._status.status(progress);
  }

  /**
   * Cancels operation
   * @throws {StatusError}
   */
  cancel(): Promise<Status> {
    this.logger?.log(LogLevel.debug, `Operation with id: ${this.getId()} canceled.`);
    return this._completeOperation.cancel();
  }

  /**
   * Closes operation
   * @throws {StatusError}
   */
  close(): Promise<Status> {
    this.logger?.log(LogLevel.debug, `Closing operation with id: ${this.getId()}`);
    return this._completeOperation.close();
  }

  async finished(options?: FinishedOptions): Promise<void> {
    await this._status.waitUntilReady(options);
  }

  async hasMoreRows(): Promise<boolean> {
    if (this._completeOperation.closed || this._completeOperation.cancelled) {
      return false;
    }
    return this._data.hasMoreRows;
  }

  async getSchema(options?: GetSchemaOptions): Promise<TTableSchema | null> {
    if (!this._status.hasResultSet) {
      return null;
    }

    await this._status.waitUntilReady(options);
    this.logger?.log(LogLevel.debug, `Fetching schema for operation with id: ${this.getId()}`);

    return this._schema.fetch();
  }
}<|MERGE_RESOLUTION|>--- conflicted
+++ resolved
@@ -1,9 +1,5 @@
-<<<<<<< HEAD
+import { stringify, NIL, parse } from 'uuid';
 import IOperation, { FetchOptions, GetSchemaOptions, FinishedOptions } from '../contracts/IOperation';
-=======
-import { stringify, NIL, parse } from 'uuid';
-import IOperation, { FetchOptions, GetSchemaOptions, FinishedOptions, defaultMaxRows } from '../contracts/IOperation';
->>>>>>> 36d1e8f7
 import HiveDriver from '../hive/HiveDriver';
 import {
   TGetOperationStatusResp,
