import { stringify, NIL, parse } from 'uuid';
import IOperation, {
  FetchOptions,
  FinishedOptions,
  GetSchemaOptions,
  WaitUntilReadyOptions,
} from '../contracts/IOperation';
import HiveDriver from '../hive/HiveDriver';
import {
  TGetOperationStatusResp,
  TOperationHandle,
  TTableSchema,
  TSparkDirectResults,
} from '../../thrift/TCLIService_types';
import Status from '../dto/Status';

import OperationStatusHelper from './OperationStatusHelper';
import SchemaHelper from './SchemaHelper';
import FetchResultsHelper from './FetchResultsHelper';
import CompleteOperationHelper from './CompleteOperationHelper';
import IDBSQLLogger, { LogLevel } from '../contracts/IDBSQLLogger';
import StatusFactory from '../factory/StatusFactory';
import OperationStateError, { OperationStateErrorCode } from '../errors/OperationStateError';

const defaultMaxRows = 100000;

interface DBSQLOperationConstructorOptions {
  logger: IDBSQLLogger;
}

export default class DBSQLOperation implements IOperation {
  private readonly driver: HiveDriver;

  private readonly operationHandle: TOperationHandle;

  private readonly statusFactory = new StatusFactory();

  private readonly logger: IDBSQLLogger;

  public onClose?: () => void;

  private readonly _status: OperationStatusHelper;

  private readonly _schema: SchemaHelper;

  private readonly _data: FetchResultsHelper;

  private readonly _completeOperation: CompleteOperationHelper;

  constructor(
    driver: HiveDriver,
    operationHandle: TOperationHandle,
    { logger }: DBSQLOperationConstructorOptions,
    directResults?: TSparkDirectResults,
  ) {
    this.driver = driver;
    this.operationHandle = operationHandle;
    this.logger = logger;

<<<<<<< HEAD
    const useOnlyPrefetchedResults = directResults?.closeOperation !== undefined;
=======
    const useOnlyPrefetchedResults = Boolean(directResults?.closeOperation);
>>>>>>> 75e58f26

    this._status = new OperationStatusHelper(this.driver, this.operationHandle, directResults?.operationStatus);
    this._schema = new SchemaHelper(this.driver, this.operationHandle, directResults?.resultSetMetadata);
    this._data = new FetchResultsHelper(
      this.driver,
      this.operationHandle,
      [directResults?.resultSet],
      useOnlyPrefetchedResults,
    );
    this._completeOperation = new CompleteOperationHelper(
      this.driver,
      this.operationHandle,
      directResults?.closeOperation,
    );
    this.logger.log(LogLevel.debug, `Operation created with id: ${this.getId()}`);
  }

  public getId() {
    return stringify(this.operationHandle?.operationId?.guid || parse(NIL));
  }

  /**
   * Fetches all data
   * @public
   * @param options - maxRows property can be set to limit chunk size
   * @returns Array of data with length equal to option.maxRows
   * @throws {StatusError}
   * @example
   * const result = await queryOperation.fetchAll();
   */
  public async fetchAll(options?: FetchOptions): Promise<Array<object>> {
    const data: Array<Array<object>> = [];
    do {
      // eslint-disable-next-line no-await-in-loop
      const chunk = await this.fetchChunk(options);
      data.push(chunk);
    } while (await this.hasMoreRows()); // eslint-disable-line no-await-in-loop
    this.logger?.log(LogLevel.debug, `Fetched all data from operation with id: ${this.getId()}`);

    return data.flat();
  }

  /**
   * Fetches chunk of data
   * @public
   * @param options - maxRows property sets chunk size
   * @returns Array of data with length equal to option.maxRows
   * @throws {StatusError}
   * @example
   * const result = await queryOperation.fetchChunk({maxRows: 1000});
   */
  public async fetchChunk(options?: FetchOptions): Promise<Array<object>> {
    await this.failIfClosed();

    if (!this._status.hasResultSet) {
      return [];
    }

    await this.waitUntilReady(options);

    const [resultHandler, data] = await Promise.all([
      this._schema.getResultHandler(),
      this._data.fetch(options?.maxRows || defaultMaxRows),
    ]);

    await this.failIfClosed();

    const result = resultHandler.getValue(data ? [data] : []);
    this.logger?.log(
      LogLevel.debug,
      `Fetched chunk of size: ${options?.maxRows || defaultMaxRows} from operation with id: ${this.getId()}`,
    );
    return result;
  }

  /**
   * Requests operation status
   * @param progress
   * @throws {StatusError}
   */
  public async status(progress: boolean = false): Promise<TGetOperationStatusResp> {
    await this.failIfClosed();
    this.logger?.log(LogLevel.debug, `Fetching status for operation with id: ${this.getId()}`);
    return this._status.status(progress);
  }

  /**
   * Cancels operation
   * @throws {StatusError}
   */
  public async cancel(): Promise<Status> {
    if (this._completeOperation.closed || this._completeOperation.cancelled) {
      return this.statusFactory.success();
    }

    this.logger?.log(LogLevel.debug, `Cancelling operation with id: ${this.getId()}`);
    const result = this._completeOperation.cancel();

    // Cancelled operation becomes unusable, similarly to being closed
    this.onClose?.();
    return result;
  }

  /**
   * Closes operation
   * @throws {StatusError}
   */
  public async close(): Promise<Status> {
    if (this._completeOperation.closed || this._completeOperation.cancelled) {
      return this.statusFactory.success();
    }

    this.logger?.log(LogLevel.debug, `Closing operation with id: ${this.getId()}`);
    const result = await this._completeOperation.close();

    this.onClose?.();
    return result;
  }

  public async finished(options?: FinishedOptions): Promise<void> {
    await this.failIfClosed();
    await this.waitUntilReady(options);
  }

  public async hasMoreRows(): Promise<boolean> {
    if (this._completeOperation.closed || this._completeOperation.cancelled) {
      return false;
    }
    return this._data.hasMoreRows;
  }

  public async getSchema(options?: GetSchemaOptions): Promise<TTableSchema | null> {
    await this.failIfClosed();

    if (!this._status.hasResultSet) {
      return null;
    }

    await this.waitUntilReady(options);

    this.logger?.log(LogLevel.debug, `Fetching schema for operation with id: ${this.getId()}`);
    return this._schema.fetch();
  }

  private async failIfClosed(): Promise<void> {
    if (this._completeOperation.closed) {
      throw new OperationStateError(OperationStateErrorCode.Closed);
    }
    if (this._completeOperation.cancelled) {
      throw new OperationStateError(OperationStateErrorCode.Canceled);
    }
  }

  private async waitUntilReady(options?: WaitUntilReadyOptions) {
    try {
      await this._status.waitUntilReady(options);
    } catch (error) {
      if (error instanceof OperationStateError) {
        if (error.errorCode === OperationStateErrorCode.Canceled) {
          this._completeOperation.cancelled = true;
        }
        if (error.errorCode === OperationStateErrorCode.Closed) {
          this._completeOperation.closed = true;
        }
      }
      throw error;
    }
  }
}<|MERGE_RESOLUTION|>--- conflicted
+++ resolved
@@ -57,11 +57,7 @@
     this.operationHandle = operationHandle;
     this.logger = logger;
 
-<<<<<<< HEAD
-    const useOnlyPrefetchedResults = directResults?.closeOperation !== undefined;
-=======
     const useOnlyPrefetchedResults = Boolean(directResults?.closeOperation);
->>>>>>> 75e58f26
 
     this._status = new OperationStatusHelper(this.driver, this.operationHandle, directResults?.operationStatus);
     this._schema = new SchemaHelper(this.driver, this.operationHandle, directResults?.resultSetMetadata);
