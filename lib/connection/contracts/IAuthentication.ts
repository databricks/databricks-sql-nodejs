import { HeadersInit } from 'node-fetch';
<<<<<<< HEAD
import http from 'http';

export default interface IAuthentication {
  authenticate(agent?: http.Agent): Promise<HeadersInit>;
=======

export default interface IAuthentication {
  authenticate(): Promise<HeadersInit>;
>>>>>>> 46c3586a
}<|MERGE_RESOLUTION|>--- conflicted
+++ resolved
@@ -1,12 +1,6 @@
+import http from 'http';
 import { HeadersInit } from 'node-fetch';
-<<<<<<< HEAD
-import http from 'http';
 
 export default interface IAuthentication {
   authenticate(agent?: http.Agent): Promise<HeadersInit>;
-=======
-
-export default interface IAuthentication {
-  authenticate(): Promise<HeadersInit>;
->>>>>>> 46c3586a
 }