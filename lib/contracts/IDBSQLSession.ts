import IOperation from './IOperation';
import Status from '../dto/Status';
import InfoValue from '../dto/InfoValue';
import { Int64 } from '../hive/Types';

export type ExecuteStatementOptions = {
  queryTimeout?: Int64;
  runAsync?: boolean;
  maxRows?: number | null;
<<<<<<< HEAD
  stagingAllowedLocalPath?: string[]
=======
  useCloudFetch?: boolean;
>>>>>>> c9e27f44
};

export type TypeInfoRequest = {
  runAsync?: boolean;
  maxRows?: number | null;
};

export type CatalogsRequest = {
  runAsync?: boolean;
  maxRows?: number | null;
};

export type SchemasRequest = {
  catalogName?: string;
  schemaName?: string;
  runAsync?: boolean;
  maxRows?: number | null;
};

export type TablesRequest = {
  catalogName?: string;
  schemaName?: string;
  tableName?: string;
  tableTypes?: Array<string>;
  runAsync?: boolean;
  maxRows?: number | null;
};

export type TableTypesRequest = {
  runAsync?: boolean;
  maxRows?: number | null;
};

export type ColumnsRequest = {
  catalogName?: string;
  schemaName?: string;
  tableName?: string;
  columnName?: string;
  runAsync?: boolean;
  maxRows?: number | null;
};

export type FunctionsRequest = {
  catalogName?: string;
  schemaName?: string;
  functionName: string;
  runAsync?: boolean;
  maxRows?: number | null;
};

export type PrimaryKeysRequest = {
  catalogName?: string;
  schemaName: string;
  tableName: string;
  runAsync?: boolean;
  maxRows?: number | null;
};

export type CrossReferenceRequest = {
  parentCatalogName: string;
  parentSchemaName: string;
  parentTableName: string;
  foreignCatalogName: string;
  foreignSchemaName: string;
  foreignTableName: string;
  runAsync?: boolean;
  maxRows?: number | null;
};

export default interface IDBSQLSession {
  /**
   * Returns general information about the data source
   *
   * @param infoType one of the values TCLIService_types.TGetInfoType
   */
  getInfo(infoType: number): Promise<InfoValue>;

  /**
   * Executes DDL/DML statements
   *
   * @param statement DDL/DML statement
   * @param options
   */
  executeStatement(statement: string, options?: ExecuteStatementOptions): Promise<IOperation>;


  /**
   * Information about supported data types
   *
   * @param request
   */
  getTypeInfo(request?: TypeInfoRequest): Promise<IOperation>;

  /**
   * Get list of catalogs
   *
   * @param request
   */
  getCatalogs(request?: CatalogsRequest): Promise<IOperation>;

  /**
   * Get list of databases
   *
   * @param request
   */
  getSchemas(request?: SchemasRequest): Promise<IOperation>;

  /**
   * Get list of tables
   *
   * @param request
   */
  getTables(request?: TablesRequest): Promise<IOperation>;

  /**
   * Get list of supported table types
   *
   * @param request
   */
  getTableTypes(request?: TableTypesRequest): Promise<IOperation>;

  /**
   * Get full information about columns of the table
   *
   * @param request
   */
  getColumns(request?: ColumnsRequest): Promise<IOperation>;

  /**
   * Get information about function
   *
   * @param request
   */
  getFunctions(request: FunctionsRequest): Promise<IOperation>;

  /**
   * Get primary keys of table
   *
   * @param request
   */
  getPrimaryKeys(request: PrimaryKeysRequest): Promise<IOperation>;

  /**
   * Request information about foreign keys between two tables
   * @param request
   */
  getCrossReference(request: CrossReferenceRequest): Promise<IOperation>;

  /**
   * closes the session
   */
  close(): Promise<Status>;
}<|MERGE_RESOLUTION|>--- conflicted
+++ resolved
@@ -7,11 +7,8 @@
   queryTimeout?: Int64;
   runAsync?: boolean;
   maxRows?: number | null;
-<<<<<<< HEAD
+  useCloudFetch?: boolean;
   stagingAllowedLocalPath?: string[]
-=======
-  useCloudFetch?: boolean;
->>>>>>> c9e27f44
 };
 
 export type TypeInfoRequest = {
