const TCLIService = require('../thrift/gen-nodejs/TCLIService');
const TCLIService_types = require('../thrift/gen-nodejs/TCLIService_types');
<<<<<<< HEAD
import HiveClient from "./HiveClient";
import HiveUtils from "./utils/HiveUtils";
import PlainHttpAuthentication from "./connection/auth/PlainHttpAuthentication";
import HttpConnection from "./connection/connections/HttpConnection";
import IHiveSession from "./contracts/IHiveSession";

import version from "./version";

interface EventEmitter extends NodeJS.EventEmitter {
}

interface IConnectionOptions {
    host: string;
    port?: number;
    path: string;
    token: string;
    clientId?: string;
=======
import HiveClient from './HiveClient';
import HiveUtils from './utils/HiveUtils';
import PlainHttpAuthentication from './connection/auth/PlainHttpAuthentication';
import HttpConnection from './connection/connections/HttpConnection';

import IHiveSession from './contracts/IHiveSession';

interface EventEmitter extends NodeJS.EventEmitter {}

interface IConnectionOptions {
  host: string;
  port?: number;
  path: string;
  token: string;
>>>>>>> 80879bd7
}

/**
 * @see IHiveClient
 */
interface IDBSQLClient {
  connect(options: IConnectionOptions): Promise<IDBSQLClient>;
  openSession(): Promise<IHiveSession>;
  close(): void;
}

function prependSlash(str: string): string {
  if (str.length > 0 && str.charAt(0) !== '/') {
    return `/${str}`;
  }
  return str;
}

export default class DBSQLClient implements IDBSQLClient, EventEmitter {
  static utils = new HiveUtils(TCLIService_types);

  private client: HiveClient = new HiveClient(TCLIService, TCLIService_types);

<<<<<<< HEAD
    private getUserAgent(clientId?: string): string {
        let userAgent = `NodejsDatabricksSqlConnector/${version}`;
        if (clientId) {
            userAgent = `${userAgent} (${clientId})`;
        }
        return userAgent;
    }

    connect(options: IConnectionOptions) {
        return this.client.connect(
            {
                host: options.host,
                port: options.port || 443,
                options: {
                    path: options.path,
                    https: true,
                }
            },
            new HttpConnection(),
            new PlainHttpAuthentication({
                username: 'token',
                password: options.token,
                headers: {
                    'User-Agent': this.getUserAgent(options.clientId),
                },
            }),
        ).then(() => this);
    }
=======
  connect(options: IConnectionOptions) {
    return this.client
      .connect(
        {
          host: options.host,
          port: options.port || 443,
          options: {
            path: prependSlash(options.path),
            https: true,
          },
        },
        new HttpConnection(),
        new PlainHttpAuthentication({
          username: 'token',
          password: options.token,
        }),
      )
      .then(() => this);
  }
>>>>>>> 80879bd7

  openSession() {
    return this.client.openSession({
      client_protocol: TCLIService_types.TProtocolVersion.HIVE_CLI_SERVICE_PROTOCOL_V11,
    });
  }

  close() {
    this.client.close();
  }

  // EventEmitter
  addListener(event: string | symbol, listener: (...args: any[]) => void) {
    this.client.addListener(event, listener);
    return this;
  }
  on(event: string | symbol, listener: (...args: any[]) => void) {
    this.client.on(event, listener);
    return this;
  }
  once(event: string | symbol, listener: (...args: any[]) => void) {
    this.client.once(event, listener);
    return this;
  }
  removeListener(event: string | symbol, listener: (...args: any[]) => void) {
    this.client.removeListener(event, listener);
    return this;
  }
  off(event: string | symbol, listener: (...args: any[]) => void) {
    this.client.off(event, listener);
    return this;
  }
  removeAllListeners(event?: string | symbol) {
    this.client.removeAllListeners(event);
    return this;
  }
  setMaxListeners(n: number) {
    this.client.setMaxListeners(n);
    return this;
  }
  getMaxListeners() {
    return this.client.getMaxListeners();
  }
  listeners(event: string | symbol) {
    return this.client.listeners(event);
  }
  rawListeners(event: string | symbol) {
    return this.client.rawListeners(event);
  }
  emit(event: string | symbol, ...args: any[]) {
    return this.client.emit(event, ...args);
  }
  listenerCount(type: string | symbol) {
    return this.client.listenerCount(type);
  }
  prependListener(event: string | symbol, listener: (...args: any[]) => void) {
    this.client.prependListener(event, listener);
    return this;
  }
  prependOnceListener(event: string | symbol, listener: (...args: any[]) => void) {
    this.client.prependOnceListener(event, listener);
    return this;
  }
  eventNames() {
    return this.client.eventNames();
  }
}<|MERGE_RESOLUTION|>--- conflicted
+++ resolved
@@ -1,30 +1,13 @@
 const TCLIService = require('../thrift/gen-nodejs/TCLIService');
 const TCLIService_types = require('../thrift/gen-nodejs/TCLIService_types');
-<<<<<<< HEAD
-import HiveClient from "./HiveClient";
-import HiveUtils from "./utils/HiveUtils";
-import PlainHttpAuthentication from "./connection/auth/PlainHttpAuthentication";
-import HttpConnection from "./connection/connections/HttpConnection";
-import IHiveSession from "./contracts/IHiveSession";
-
-import version from "./version";
-
-interface EventEmitter extends NodeJS.EventEmitter {
-}
-
-interface IConnectionOptions {
-    host: string;
-    port?: number;
-    path: string;
-    token: string;
-    clientId?: string;
-=======
 import HiveClient from './HiveClient';
 import HiveUtils from './utils/HiveUtils';
 import PlainHttpAuthentication from './connection/auth/PlainHttpAuthentication';
 import HttpConnection from './connection/connections/HttpConnection';
 
 import IHiveSession from './contracts/IHiveSession';
+
+import version from "./version";
 
 interface EventEmitter extends NodeJS.EventEmitter {}
 
@@ -33,7 +16,7 @@
   port?: number;
   path: string;
   token: string;
->>>>>>> 80879bd7
+    clientId?: string;
 }
 
 /**
@@ -57,7 +40,6 @@
 
   private client: HiveClient = new HiveClient(TCLIService, TCLIService_types);
 
-<<<<<<< HEAD
     private getUserAgent(clientId?: string): string {
         let userAgent = `NodejsDatabricksSqlConnector/${version}`;
         if (clientId) {
@@ -66,27 +48,6 @@
         return userAgent;
     }
 
-    connect(options: IConnectionOptions) {
-        return this.client.connect(
-            {
-                host: options.host,
-                port: options.port || 443,
-                options: {
-                    path: options.path,
-                    https: true,
-                }
-            },
-            new HttpConnection(),
-            new PlainHttpAuthentication({
-                username: 'token',
-                password: options.token,
-                headers: {
-                    'User-Agent': this.getUserAgent(options.clientId),
-                },
-            }),
-        ).then(() => this);
-    }
-=======
   connect(options: IConnectionOptions) {
     return this.client
       .connect(
@@ -102,11 +63,13 @@
         new PlainHttpAuthentication({
           username: 'token',
           password: options.token,
+            headers: {
+                'User-Agent': this.getUserAgent(options.clientId),
+            },
         }),
       )
       .then(() => this);
   }
->>>>>>> 80879bd7
 
   openSession() {
     return this.client.openSession({
