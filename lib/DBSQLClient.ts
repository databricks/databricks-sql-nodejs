import thrift from 'thrift';

import { EventEmitter } from 'events';
import TCLIService from '../thrift/TCLIService';
import { TProtocolVersion } from '../thrift/TCLIService_types';
import IDBSQLClient, { ClientOptions, ConnectionOptions, OpenSessionRequest } from './contracts/IDBSQLClient';
import HiveDriver from './hive/HiveDriver';
import { Int64 } from './hive/Types';
import DBSQLSession from './DBSQLSession';
import IDBSQLSession from './contracts/IDBSQLSession';
import IAuthentication from './connection/contracts/IAuthentication';
import HttpConnection from './connection/connections/HttpConnection';
import IConnectionOptions from './connection/contracts/IConnectionOptions';
import Status from './dto/Status';
import HiveDriverError from './errors/HiveDriverError';
import { buildUserAgentString, definedOrError } from './utils';
import PlainHttpAuthentication from './connection/auth/PlainHttpAuthentication';
import DatabricksOAuth from './connection/auth/DatabricksOAuth';
import IDBSQLLogger, { LogLevel } from './contracts/IDBSQLLogger';
import DBSQLLogger from './DBSQLLogger';
import CloseableCollection from './utils/CloseableCollection';
import IConnectionProvider from './connection/contracts/IConnectionProvider';

function prependSlash(str: string): string {
  if (str.length > 0 && str.charAt(0) !== '/') {
    return `/${str}`;
  }
  return str;
}

function getInitialNamespaceOptions(catalogName?: string, schemaName?: string) {
  if (!catalogName && !schemaName) {
    return {};
  }

  return {
    initialNamespace: {
      catalogName,
      schemaName,
    },
  };
}

export default class DBSQLClient extends EventEmitter implements IDBSQLClient {
  private connectionProvider?: IConnectionProvider;

  private authProvider?: IAuthentication;

  private client?: TCLIService.Client;

  private readonly logger: IDBSQLLogger;

  private readonly thrift = thrift;

  private sessions = new CloseableCollection<DBSQLSession>();

  constructor(options?: ClientOptions) {
    super();
    this.logger = options?.logger || new DBSQLLogger();
    this.logger.log(LogLevel.info, 'Created DBSQLClient');
  }

  private getConnectionOptions(options: ConnectionOptions): IConnectionOptions {
    return {
      host: options.host,
      port: options.port || 443,
      path: prependSlash(options.path),
      https: true,
      socketTimeout: options.socketTimeout,
<<<<<<< HEAD
      proxy: options.proxy,
=======
>>>>>>> 46c3586a
      headers: {
        'User-Agent': buildUserAgentString(options.clientId),
      },
    };
  }

  private getAuthProvider(options: ConnectionOptions, authProvider?: IAuthentication): IAuthentication {
    if (authProvider) {
      return authProvider;
    }

    switch (options.authType) {
      case undefined:
      case 'access-token':
        return new PlainHttpAuthentication({
          username: 'token',
          password: options.token,
        });
      case 'databricks-oauth':
        return new DatabricksOAuth({
          host: options.host,
          logger: this.logger,
          persistence: options.persistence,
          azureTenantId: options.azureTenantId,
          clientId: options.oauthClientId,
          clientSecret: options.oauthClientSecret,
        });
      case 'custom':
        return options.provider;
      // no default
    }
  }

  /**
   * Connects DBSQLClient to endpoint
   * @public
   * @param options - host, path, and token are required
   * @param authProvider - [DEPRECATED - use `authType: 'custom'] Optional custom authentication provider
   * @returns Session object that can be used to execute statements
   * @example
   * const session = client.connect({host, path, token});
   */
  public async connect(options: ConnectionOptions, authProvider?: IAuthentication): Promise<IDBSQLClient> {
    this.authProvider = this.getAuthProvider(options, authProvider);
<<<<<<< HEAD
=======

>>>>>>> 46c3586a
    this.connectionProvider = new HttpConnection(this.getConnectionOptions(options));

    const thriftConnection = await this.connectionProvider.getThriftConnection();

    thriftConnection.on('error', (error: Error) => {
      // Error.stack already contains error type and message, so log stack if available,
      // otherwise fall back to just error type + message
      this.logger.log(LogLevel.error, error.stack || `${error.name}: ${error.message}`);
      try {
        this.emit('error', error);
      } catch (e) {
        // EventEmitter will throw unhandled error when emitting 'error' event.
        // Since we already logged it few lines above, just suppress this behaviour
      }
    });

    thriftConnection.on('reconnecting', (params: { delay: number; attempt: number }) => {
      this.logger.log(LogLevel.debug, `Reconnecting, params: ${JSON.stringify(params)}`);
      this.emit('reconnecting', params);
    });

    thriftConnection.on('close', () => {
      this.logger.log(LogLevel.debug, 'Closing connection.');
      this.emit('close');
    });

    thriftConnection.on('timeout', () => {
      this.logger.log(LogLevel.debug, 'Connection timed out.');
      this.emit('timeout');
    });

    return this;
  }

  /**
   * Starts new session
   * @public
   * @param request - Can be instantiated with initialSchema, empty by default
   * @returns Session object that can be used to execute statements
   * @throws {StatusError}
   * @example
   * const session = await client.openSession();
   */
  public async openSession(request: OpenSessionRequest = {}): Promise<IDBSQLSession> {
    const driver = new HiveDriver(() => this.getClient());

    const response = await driver.openSession({
      client_protocol_i64: new Int64(TProtocolVersion.SPARK_CLI_SERVICE_PROTOCOL_V8),
      ...getInitialNamespaceOptions(request.initialCatalog, request.initialSchema),
    });

    Status.assert(response.status);
    const session = new DBSQLSession(driver, definedOrError(response.sessionHandle), {
      logger: this.logger,
    });
    this.sessions.add(session);
    return session;
  }

  private async getClient() {
    if (!this.connectionProvider) {
      throw new HiveDriverError('DBSQLClient: not connected');
    }

    if (!this.client) {
      this.logger.log(LogLevel.info, 'DBSQLClient: initializing thrift client');
      this.client = this.thrift.createClient(TCLIService, await this.connectionProvider.getThriftConnection());
    }

    if (this.authProvider) {
<<<<<<< HEAD
      const agent = await this.connectionProvider.getAgent();
      const authHeaders = await this.authProvider.authenticate(agent);
=======
      const authHeaders = await this.authProvider.authenticate();
>>>>>>> 46c3586a
      this.connectionProvider.setHeaders(authHeaders);
    }

    return this.client;
  }

  public async close(): Promise<void> {
    await this.sessions.closeAll();

    this.client = undefined;
    this.connectionProvider = undefined;
    this.authProvider = undefined;
  }
}<|MERGE_RESOLUTION|>--- conflicted
+++ resolved
@@ -67,10 +67,7 @@
       path: prependSlash(options.path),
       https: true,
       socketTimeout: options.socketTimeout,
-<<<<<<< HEAD
       proxy: options.proxy,
-=======
->>>>>>> 46c3586a
       headers: {
         'User-Agent': buildUserAgentString(options.clientId),
       },
@@ -115,10 +112,7 @@
    */
   public async connect(options: ConnectionOptions, authProvider?: IAuthentication): Promise<IDBSQLClient> {
     this.authProvider = this.getAuthProvider(options, authProvider);
-<<<<<<< HEAD
-=======
-
->>>>>>> 46c3586a
+
     this.connectionProvider = new HttpConnection(this.getConnectionOptions(options));
 
     const thriftConnection = await this.connectionProvider.getThriftConnection();
@@ -189,12 +183,8 @@
     }
 
     if (this.authProvider) {
-<<<<<<< HEAD
       const agent = await this.connectionProvider.getAgent();
       const authHeaders = await this.authProvider.authenticate(agent);
-=======
-      const authHeaders = await this.authProvider.authenticate();
->>>>>>> 46c3586a
       this.connectionProvider.setHeaders(authHeaders);
     }
 
