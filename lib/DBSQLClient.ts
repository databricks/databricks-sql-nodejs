import thrift from 'thrift';

import { EventEmitter } from 'events';
import TCLIService from '../thrift/TCLIService';
import { TProtocolVersion } from '../thrift/TCLIService_types';
import IDBSQLClient, { ConnectionOptions, OpenSessionRequest, ClientOptions } from './contracts/IDBSQLClient';
import HiveDriver from './hive/HiveDriver';
import { Int64 } from './hive/Types';
import DBSQLSession from './DBSQLSession';
import IDBSQLSession from './contracts/IDBSQLSession';
import IThriftConnection from './connection/contracts/IThriftConnection';
import IConnectionProvider from './connection/contracts/IConnectionProvider';
import IAuthentication from './connection/contracts/IAuthentication';
import NoSaslAuthentication from './connection/auth/NoSaslAuthentication';
import HttpConnection from './connection/connections/HttpConnection';
import IConnectionOptions from './connection/contracts/IConnectionOptions';
import StatusFactory from './factory/StatusFactory';
import HiveDriverError from './errors/HiveDriverError';
import { buildUserAgentString, definedOrError } from './utils';
import PlainHttpAuthentication from './connection/auth/PlainHttpAuthentication';
import IDBSQLLogger, { LogLevel } from './contracts/IDBSQLLogger';
import DBSQLLogger from './DBSQLLogger';
import CloseableCollection from './utils/CloseableCollection';

function prependSlash(str: string): string {
  if (str.length > 0 && str.charAt(0) !== '/') {
    return `/${str}`;
  }
  return str;
}

function getInitialNamespaceOptions(catalogName?: string, schemaName?: string) {
  if (!catalogName && !schemaName) {
    return {};
  }

  return {
    initialNamespace: {
      catalogName,
      schemaName,
    },
  };
}

export default class DBSQLClient extends EventEmitter implements IDBSQLClient {
  private client: TCLIService.Client | null;

  private connection: IThriftConnection | null;

  private readonly statusFactory: StatusFactory;

  private connectionProvider: IConnectionProvider;

  private authProvider: IAuthentication;

  private readonly logger: IDBSQLLogger;

  private readonly thrift = thrift;

  private sessions = new CloseableCollection<DBSQLSession>();

  constructor(options?: ClientOptions) {
    super();
    this.connectionProvider = new HttpConnection();
    this.authProvider = new NoSaslAuthentication();
    this.statusFactory = new StatusFactory();
    this.logger = options?.logger || new DBSQLLogger();
    this.client = null;
    this.connection = null;
    this.logger.log(LogLevel.info, 'Created DBSQLClient');
  }

  private getConnectionOptions(options: ConnectionOptions): IConnectionOptions {
    const { host, port, path, token, clientId, ...otherOptions } = options;
    return {
      host,
      port: port || 443,
      options: {
        path: prependSlash(path),
        https: true,
        ...otherOptions,
      },
    };
  }

  /**
   * Connects DBSQLClient to endpoint
   * @public
   * @param options - host, path, and token are required
   * @param authProvider - Optional custom authentication provider
   * @returns Session object that can be used to execute statements
   * @example
   * const session = client.connect({host, path, token});
   */
  public async connect(options: ConnectionOptions, authProvider?: IAuthentication): Promise<IDBSQLClient> {
    this.authProvider =
      authProvider ||
      new PlainHttpAuthentication({
        username: 'token',
        password: options.token,
        headers: {
          'User-Agent': buildUserAgentString(options.clientId),
        },
      });

    this.connection = await this.connectionProvider.connect(this.getConnectionOptions(options), this.authProvider);

    this.client = this.thrift.createClient(TCLIService, this.connection.getConnection());

    this.connection.getConnection().on('error', (error: Error) => {
      // Error.stack already contains error type and message, so log stack if available,
      // otherwise fall back to just error type + message
      this.logger.log(LogLevel.error, error.stack || `${error.name}: ${error.message}`);
      try {
        this.emit('error', error);
      } catch (e) {
        // EventEmitter will throw unhandled error when emitting 'error' event.
        // Since we already logged it few lines above, just suppress this behaviour
      }
    });

    this.connection.getConnection().on('reconnecting', (params: { delay: number; attempt: number }) => {
      this.logger.log(LogLevel.debug, `Reconnecting, params: ${JSON.stringify(params)}`);
      this.emit('reconnecting', params);
    });

    this.connection.getConnection().on('close', () => {
      this.logger.log(LogLevel.debug, 'Closing connection.');
      this.emit('close');
    });

    this.connection.getConnection().on('timeout', () => {
      this.logger.log(LogLevel.debug, 'Connection timed out.');
      this.emit('timeout');
    });

    return this;
  }

  /**
   * Starts new session
   * @public
   * @param request - Can be instantiated with initialSchema, empty by default
   * @returns Session object that can be used to execute statements
   * @throws {StatusError}
   * @example
   * const session = await client.openSession();
   */
  public async openSession(request: OpenSessionRequest = {}): Promise<IDBSQLSession> {
    if (!this.connection?.isConnected()) {
      throw new HiveDriverError('DBSQLClient: connection is lost');
    }

    const driver = new HiveDriver(this.getClient());

<<<<<<< HEAD
    return driver
      .openSession({
        client_protocol_i64: new Int64(TProtocolVersion.SPARK_CLI_SERVICE_PROTOCOL_V6),
        ...getInitialNamespaceOptions(request.initialCatalog, request.initialSchema),
      })
      .then((response) => {
        this.statusFactory.create(response.status);
        const session = new DBSQLSession(driver, definedOrError(response.sessionHandle), {
          logger: this.logger,
        });
        this.sessions.add(session);
        return session;
      });
=======
    const response = await driver.openSession({
      client_protocol_i64: new Int64(TProtocolVersion.SPARK_CLI_SERVICE_PROTOCOL_V6),
      ...getInitialNamespaceOptions(request.initialCatalog, request.initialSchema),
    });

    this.statusFactory.create(response.status);
    return new DBSQLSession(driver, definedOrError(response.sessionHandle), this.logger);
>>>>>>> d9c9ce59
  }

  public getClient() {
    if (!this.client) {
      throw new HiveDriverError('DBSQLClient: client is not initialized');
    }

    return this.client;
  }

  public async close(): Promise<void> {
<<<<<<< HEAD
    if (!this.connection) {
      return;
    }

    await this.sessions.closeAll();

    const thriftConnection = this.connection.getConnection();
=======
    if (this.connection) {
      const thriftConnection = this.connection.getConnection();

      if (typeof thriftConnection.end === 'function') {
        this.connection.getConnection().end();
      }
>>>>>>> d9c9ce59

      this.connection = null;
    }
<<<<<<< HEAD
    this.connection = null;
=======
>>>>>>> d9c9ce59
  }
}<|MERGE_RESOLUTION|>--- conflicted
+++ resolved
@@ -153,29 +153,17 @@
 
     const driver = new HiveDriver(this.getClient());
 
-<<<<<<< HEAD
-    return driver
-      .openSession({
-        client_protocol_i64: new Int64(TProtocolVersion.SPARK_CLI_SERVICE_PROTOCOL_V6),
-        ...getInitialNamespaceOptions(request.initialCatalog, request.initialSchema),
-      })
-      .then((response) => {
-        this.statusFactory.create(response.status);
-        const session = new DBSQLSession(driver, definedOrError(response.sessionHandle), {
-          logger: this.logger,
-        });
-        this.sessions.add(session);
-        return session;
-      });
-=======
     const response = await driver.openSession({
       client_protocol_i64: new Int64(TProtocolVersion.SPARK_CLI_SERVICE_PROTOCOL_V6),
       ...getInitialNamespaceOptions(request.initialCatalog, request.initialSchema),
     });
 
     this.statusFactory.create(response.status);
-    return new DBSQLSession(driver, definedOrError(response.sessionHandle), this.logger);
->>>>>>> d9c9ce59
+    const session = new DBSQLSession(driver, definedOrError(response.sessionHandle), {
+      logger: this.logger,
+    });
+    this.sessions.add(session);
+    return session;
   }
 
   public getClient() {
@@ -187,7 +175,6 @@
   }
 
   public async close(): Promise<void> {
-<<<<<<< HEAD
     if (!this.connection) {
       return;
     }
@@ -195,20 +182,10 @@
     await this.sessions.closeAll();
 
     const thriftConnection = this.connection.getConnection();
-=======
-    if (this.connection) {
-      const thriftConnection = this.connection.getConnection();
 
-      if (typeof thriftConnection.end === 'function') {
-        this.connection.getConnection().end();
-      }
->>>>>>> d9c9ce59
-
-      this.connection = null;
+    if (typeof thriftConnection.end === 'function') {
+      this.connection.getConnection().end();
     }
-<<<<<<< HEAD
     this.connection = null;
-=======
->>>>>>> d9c9ce59
   }
 }