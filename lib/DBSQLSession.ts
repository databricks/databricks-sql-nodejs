--- conflicted
+++ resolved
@@ -77,13 +77,7 @@
 
   private readonly sessionHandle: TSessionHandle;
 
-<<<<<<< HEAD
-  private logger: IDBSQLLogger;
-=======
-  private readonly statusFactory: StatusFactory;
-
   private readonly logger: IDBSQLLogger;
->>>>>>> d9c9ce59
 
   constructor(driver: HiveDriver, sessionHandle: TSessionHandle, logger: IDBSQLLogger) {
     this.driver = driver;
@@ -104,27 +98,14 @@
    * @example
    * const response = await session.getInfo(thrift.TCLIService_types.TGetInfoType.CLI_DBMS_VER);
    */
-<<<<<<< HEAD
-  getInfo(infoType: number): Promise<InfoValue> {
-    return this.driver
-      .getInfo({
-        sessionHandle: this.sessionHandle,
-        infoType,
-      })
-      .then((response) => {
-        Status.assert(response.status);
-        return new InfoValue(response.infoValue);
-      });
-=======
   public async getInfo(infoType: number): Promise<InfoValue> {
     const response = await this.driver.getInfo({
       sessionHandle: this.sessionHandle,
       infoType,
     });
 
-    this.assertStatus(response.status);
+    Status.assert(response.status);
     return new InfoValue(response.infoValue);
->>>>>>> d9c9ce59
   }
 
   /**
@@ -314,26 +295,14 @@
    * @public
    * @returns Operation status
    */
-<<<<<<< HEAD
-  close(): Promise<Status> {
-    return this.driver
-      .closeSession({
-        sessionHandle: this.sessionHandle,
-      })
-      .then((response) => {
-        this.logger.log(LogLevel.debug, `Session closed with id: ${this.getId()}`);
-        Status.assert(response.status);
-        return new Status(response.status);
-      });
-=======
   public async close(): Promise<Status> {
     const response = await this.driver.closeSession({
       sessionHandle: this.sessionHandle,
     });
 
     this.logger.log(LogLevel.debug, `Session closed with id: ${this.getId()}`);
-    return this.statusFactory.create(response.status);
->>>>>>> d9c9ce59
+    Status.assert(response.status);
+    return new Status(response.status);
   }
 
   private createOperation(response: OperationResponseShape): IOperation {
