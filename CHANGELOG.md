--- conflicted
+++ resolved
@@ -1,6 +1,5 @@
 # Release History
 
-<<<<<<< HEAD
 ## 1.x (unreleased)
 
 - Proxy support added
@@ -27,7 +26,7 @@
 
 - using proxy for Cloud Fetch requests
 - detecting proxy settings from environment variables
-=======
+
 ## 1.5.0
 
 ### Highlights
@@ -117,7 +116,6 @@
 ### Data ingestion support
 
 This feature allows you to upload, retrieve, and remove unity catalog volume files using SQL `PUT`, `GET` and `REMOVE` commands.
->>>>>>> 46c3586a
 
 ## 1.4.0
 
