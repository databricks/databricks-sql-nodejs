--- conflicted
+++ resolved
@@ -3,12 +3,7 @@
 const config = require('./utils/config');
 const logger = require('./utils/logger')(config.logger);
 const { DBSQLClient } = require('../..');
-<<<<<<< HEAD
-const ArrowResult = require('../../dist/result/ArrowResult').default;
-=======
 const ArrowResultHandler = require('../../dist/result/ArrowResultHandler').default;
-const globalConfig = require('../../dist/globalConfig').default;
->>>>>>> 57c21d74
 
 const fixtures = require('../fixtures/compatibility');
 const { expected: expectedColumn } = require('../fixtures/compatibility/column');
@@ -79,7 +74,6 @@
 
   it(
     'should not use arrow if disabled',
-<<<<<<< HEAD
     createTest(
       async (session) => {
         const operation = await session.executeStatement(`SELECT * FROM ${tableName}`);
@@ -87,7 +81,7 @@
         expect(result).to.deep.equal(expectedColumn);
 
         const resultHandler = await operation.getResultHandler();
-        expect(resultHandler).to.be.not.instanceof(ArrowResult);
+        expect(resultHandler).to.be.not.instanceof(ArrowResultHandler);
 
         await operation.close();
       },
@@ -95,25 +89,10 @@
         arrowEnabled: false,
       },
     ),
-=======
-    createTest(async (session) => {
-      globalConfig.arrowEnabled = false;
-
-      const operation = await session.executeStatement(`SELECT * FROM ${tableName}`);
-      const result = await operation.fetchAll();
-      expect(result).to.deep.equal(expectedColumn);
-
-      const resultHandler = await operation.getResultHandler();
-      expect(resultHandler).to.be.not.instanceof(ArrowResultHandler);
-
-      await operation.close();
-    }),
->>>>>>> 57c21d74
   );
 
   it(
     'should use arrow with native types disabled',
-<<<<<<< HEAD
     createTest(
       async (session) => {
         const operation = await session.executeStatement(`SELECT * FROM ${tableName}`);
@@ -121,7 +100,7 @@
         expect(fixArrowResult(result)).to.deep.equal(expectedArrow);
 
         const resultHandler = await operation.getResultHandler();
-        expect(resultHandler).to.be.instanceof(ArrowResult);
+        expect(resultHandler).to.be.instanceof(ArrowResultHandler);
 
         await operation.close();
       },
@@ -130,26 +109,10 @@
         useArrowNativeTypes: false,
       },
     ),
-=======
-    createTest(async (session) => {
-      globalConfig.arrowEnabled = true;
-      globalConfig.useArrowNativeTypes = false;
-
-      const operation = await session.executeStatement(`SELECT * FROM ${tableName}`);
-      const result = await operation.fetchAll();
-      expect(fixArrowResult(result)).to.deep.equal(expectedArrow);
-
-      const resultHandler = await operation.getResultHandler();
-      expect(resultHandler).to.be.instanceof(ArrowResultHandler);
-
-      await operation.close();
-    }),
->>>>>>> 57c21d74
   );
 
   it(
     'should use arrow with native types enabled',
-<<<<<<< HEAD
     createTest(
       async (session) => {
         const operation = await session.executeStatement(`SELECT * FROM ${tableName}`);
@@ -157,7 +120,7 @@
         expect(fixArrowResult(result)).to.deep.equal(expectedArrowNativeTypes);
 
         const resultHandler = await operation.getResultHandler();
-        expect(resultHandler).to.be.instanceof(ArrowResult);
+        expect(resultHandler).to.be.instanceof(ArrowResultHandler);
 
         await operation.close();
       },
@@ -166,21 +129,6 @@
         useArrowNativeTypes: true,
       },
     ),
-=======
-    createTest(async (session) => {
-      globalConfig.arrowEnabled = true;
-      globalConfig.useArrowNativeTypes = true;
-
-      const operation = await session.executeStatement(`SELECT * FROM ${tableName}`);
-      const result = await operation.fetchAll();
-      expect(fixArrowResult(result)).to.deep.equal(expectedArrowNativeTypes);
-
-      const resultHandler = await operation.getResultHandler();
-      expect(resultHandler).to.be.instanceof(ArrowResultHandler);
-
-      await operation.close();
-    }),
->>>>>>> 57c21d74
   );
 
   it('should handle multiple batches in response', async () => {
