const { expect } = require('chai');
const sinon = require('sinon');
const config = require('./utils/config');
const logger = require('./utils/logger')(config.logger);
const { DBSQLClient } = require('../..');
const CloudFetchResultHandler = require('../../dist/result/CloudFetchResultHandler').default;
const ResultSlicer = require('../../dist/result/ResultSlicer').default;

async function openSession(customConfig) {
  const client = new DBSQLClient();

  const clientConfig = client.getConfig();
  sinon.stub(client, 'getConfig').returns({
    ...clientConfig,
    ...customConfig,
  });

  const connection = await client.connect({
    host: config.host,
    path: config.path,
    token: config.token,
  });

  return connection.openSession({
    initialCatalog: config.database[0],
    initialSchema: config.database[1],
  });
}

// This suite takes a while to execute, and in this case it's expected.
// If one day it starts to fail with timeouts - you may consider to just increase timeout for it
describe('CloudFetch', () => {
  it('should fetch data', async () => {
    const cloudFetchConcurrentDownloads = 5;
    const session = await openSession({ cloudFetchConcurrentDownloads });

    const queriedRowsCount = 10000000; // result has to be quite big to enable CloudFetch
    const operation = await session.executeStatement(
      `
        SELECT *
        FROM range(0, ${queriedRowsCount}) AS t1
        LEFT JOIN (SELECT 1) AS t2
      `,
      {
        maxRows: null, // disable DirectResults
        useCloudFetch: true, // tell server that we would like to use CloudFetch
      },
    );

    // We're going to examine some internals of operation, so explicitly wait for completion
    await operation.finished();

    // Check if we're actually getting data via CloudFetch
    const resultHandler = await operation.getResultHandler();
    expect(resultHandler).to.be.instanceof(ResultSlicer);
    expect(resultHandler.source).to.be.instanceOf(CloudFetchResultHandler);

    const cfResultHandler = resultHandler.source;

    // Fetch first chunk and check if result handler behaves properly.
    // With the count of rows we queried, there should be at least one row set,
    // containing 8 result links. After fetching the first chunk,
    // result handler should download 5 of them and schedule the rest
<<<<<<< HEAD
    expect(await resultHandler.hasMore()).to.be.true;
    expect(resultHandler.pendingLinks.length).to.be.equal(0);
    expect(resultHandler.downloadedBatches.length).to.be.equal(0);
=======
    expect(await cfResultHandler.hasMore()).to.be.false;
    expect(cfResultHandler.pendingLinks.length).to.be.equal(0);
    expect(cfResultHandler.downloadedBatches.length).to.be.equal(0);
>>>>>>> 69d88b88

    sinon.spy(operation._data, 'fetchNext');

    const chunk = await operation.fetchChunk({ maxRows: 100000, disableBuffering: true });
    // Count links returned from server
    const resultSet = await operation._data.fetchNext.firstCall.returnValue;
    const resultLinksCount = resultSet?.resultLinks?.length ?? 0;

    expect(await cfResultHandler.hasMore()).to.be.true;
    // expected batches minus first 5 already fetched
    expect(cfResultHandler.pendingLinks.length).to.be.equal(resultLinksCount - cloudFetchConcurrentDownloads);
    expect(cfResultHandler.downloadedBatches.length).to.be.equal(cloudFetchConcurrentDownloads - 1);

    let fetchedRowCount = chunk.length;
    while (await operation.hasMoreRows()) {
      const chunk = await operation.fetchChunk({ maxRows: 100000, disableBuffering: true });
      fetchedRowCount += chunk.length;
    }

    expect(fetchedRowCount).to.be.equal(queriedRowsCount);
  });
});<|MERGE_RESOLUTION|>--- conflicted
+++ resolved
@@ -61,15 +61,9 @@
     // With the count of rows we queried, there should be at least one row set,
     // containing 8 result links. After fetching the first chunk,
     // result handler should download 5 of them and schedule the rest
-<<<<<<< HEAD
-    expect(await resultHandler.hasMore()).to.be.true;
-    expect(resultHandler.pendingLinks.length).to.be.equal(0);
-    expect(resultHandler.downloadedBatches.length).to.be.equal(0);
-=======
-    expect(await cfResultHandler.hasMore()).to.be.false;
+    expect(await cfResultHandler.hasMore()).to.be.true;
     expect(cfResultHandler.pendingLinks.length).to.be.equal(0);
     expect(cfResultHandler.downloadedBatches.length).to.be.equal(0);
->>>>>>> 69d88b88
 
     sinon.spy(operation._data, 'fetchNext');
 
