const { expect, AssertionError } = require('chai');

<<<<<<< HEAD
const { buildUserAgentString, definedOrError, formatProgress, ProgressUpdateTransformer } = require('../../dist/utils');
const CloseableCollection = require('../../dist/utils/CloseableCollection').default;
=======
const {
  areHeadersEqual,
  buildUserAgentString,
  definedOrError,
  formatProgress,
  ProgressUpdateTransformer,
} = require('../../dist/utils');
>>>>>>> f2653687

describe('buildUserAgentString', () => {
  // It should follow https://www.rfc-editor.org/rfc/rfc7231#section-5.5.3 and
  // https://developer.mozilla.org/en-US/docs/Web/HTTP/Headers/User-Agent
  //
  // UserAgent ::= <ProductName> '/' <ProductVersion> '(' <Comment> ')'
  // ProductName ::= 'NodejsDatabricksSqlConnector'
  // <Comment> ::= [ <ClientId> ';' ] 'Node.js' <NodeJsVersion> ';' <OSPlatform> <OSVersion>
  //
  // Examples:
  // - with <ClientId> provided: NodejsDatabricksSqlConnector/0.1.8-beta.1 (Client ID; Node.js 16.13.1; Darwin 21.5.0)
  // - without <ClientId> provided: NodejsDatabricksSqlConnector/0.1.8-beta.1 (Node.js 16.13.1; Darwin 21.5.0)

  function checkUserAgentString(ua, clientId) {
    // Prefix: 'NodejsDatabricksSqlConnector/'
    // Version: three period-separated digits and optional suffix
    const re =
      /^(?<productName>NodejsDatabricksSqlConnector)\/(?<productVersion>\d+\.\d+\.\d+(-[^(]+)?)\s*\((?<comment>[^)]+)\)$/i;
    const match = re.exec(ua);
    expect(match).to.not.be.eq(null);

    const { comment } = match.groups;

    expect(comment.split(';').length).to.be.gte(2); // at least Node and OS version should be there

    if (clientId) {
      expect(comment.trim()).to.satisfy((s) => s.startsWith(`${clientId};`));
    }
  }

  it('matches pattern with clientId', () => {
    const clientId = 'Some Client ID';
    const ua = buildUserAgentString(clientId);
    checkUserAgentString(ua, clientId);
  });

  it('matches pattern without clientId', () => {
    const ua = buildUserAgentString();
    checkUserAgentString(ua);
  });
});

describe('formatProgress', () => {
  it('formats progress', () => {
    const result = formatProgress({
      headerNames: [],
      rows: [],
    });
    expect(result).to.be.eq('\n');
  });
});

describe('ProgressUpdateTransformer', () => {
  it('should have equal columns', () => {
    const t = new ProgressUpdateTransformer();

    expect(t.formatRow(['Column 1', 'Column 2'])).to.be.eq('Column 1  |Column 2  ');
  });

  it('should format response as table', () => {
    const t = new ProgressUpdateTransformer({
      headerNames: ['Column 1', 'Column 2'],
      rows: [
        ['value 1.1', 'value 1.2'],
        ['value 2.1', 'value 2.2'],
      ],
      footerSummary: 'footer',
    });

    expect(String(t)).to.be.eq(
      'Column 1  |Column 2  \n' + 'value 1.1 |value 1.2 \n' + 'value 2.1 |value 2.2 \n' + 'footer',
    );
  });
});

describe('definedOrError', () => {
  it('should return value if it is defined', () => {
    const values = [null, 0, 3.14, false, true, '', 'Hello, World!', [], {}];
    for (const value of values) {
      const result = definedOrError(value);
      expect(result).to.be.equal(value);
    }
  });

  it('should throw error if value is undefined', () => {
    expect(() => {
      definedOrError(undefined);
    }).to.throw();
  });
});

<<<<<<< HEAD
describe('CloseableCollection', () => {
  it('should add item if not already added', () => {
    const collection = new CloseableCollection();
    expect(collection.items.size).to.be.eq(0);

    const item = {};

    collection.add(item);
    expect(item.onClose).to.be.not.undefined;
    expect(collection.items.size).to.be.eq(1);
  });

  it('should add item if it is already added', () => {
    const collection = new CloseableCollection();
    expect(collection.items.size).to.be.eq(0);

    const item = {};

    collection.add(item);
    expect(item.onClose).to.be.not.undefined;
    expect(collection.items.size).to.be.eq(1);

    collection.add(item);
    expect(item.onClose).to.be.not.undefined;
    expect(collection.items.size).to.be.eq(1);
  });

  it('should delete item if already added', () => {
    const collection = new CloseableCollection();
    expect(collection.items.size).to.be.eq(0);

    const item = {};

    collection.add(item);
    expect(item.onClose).to.be.not.undefined;
    expect(collection.items.size).to.be.eq(1);

    collection.delete(item);
    expect(item.onClose).to.be.undefined;
    expect(collection.items.size).to.be.eq(0);
  });

  it('should delete item if not added', () => {
    const collection = new CloseableCollection();
    expect(collection.items.size).to.be.eq(0);

    const item = {};
    collection.add(item);
    expect(item.onClose).to.be.not.undefined;
    expect(collection.items.size).to.be.eq(1);

    const otherItem = { onClose: () => {} };
    collection.delete(otherItem);
    // if item is not in collection - it should be just skipped
    expect(otherItem.onClose).to.be.not.undefined;
    expect(collection.items.size).to.be.eq(1);
  });

  it('should delete item if it was closed', async () => {
    const collection = new CloseableCollection();
    expect(collection.items.size).to.be.eq(0);

    const item = {
      close() {
        this.onClose();
        return Promise.resolve();
      },
    };

    collection.add(item);
    expect(item.onClose).to.be.not.undefined;
    expect(collection.items.size).to.be.eq(1);

    await item.close();
    expect(item.onClose).to.be.undefined;
    expect(collection.items.size).to.be.eq(0);
  });

  it('should close all and delete all items', async () => {
    const collection = new CloseableCollection();
    expect(collection.items.size).to.be.eq(0);

    const item1 = {
      close() {
        this.onClose();
        return Promise.resolve();
      },
    };

    const item2 = {
      close() {
        this.onClose();
        return Promise.resolve();
      },
    };

    collection.add(item1);
    collection.add(item2);
    expect(item1.onClose).to.be.not.undefined;
    expect(item2.onClose).to.be.not.undefined;
    expect(collection.items.size).to.be.eq(2);

    await collection.closeAll();
    expect(item1.onClose).to.be.undefined;
    expect(item2.onClose).to.be.undefined;
    expect(collection.items.size).to.be.eq(0);
  });

  it('should close all and delete only first successfully closed items', async () => {
    const collection = new CloseableCollection();
    expect(collection.items.size).to.be.eq(0);

    const errorMessage = 'Error from item 2';

    const item1 = {
      close() {
        this.onClose();
        return Promise.resolve();
      },
    };

    const item2 = {
      close() {
        // Item should call `.onClose` only if it was successfully closed
        return Promise.reject(new Error(errorMessage));
      },
    };

    const item3 = {
      close() {
        this.onClose();
        return Promise.resolve();
      },
    };

    collection.add(item1);
    collection.add(item2);
    collection.add(item3);
    expect(item1.onClose).to.be.not.undefined;
    expect(item2.onClose).to.be.not.undefined;
    expect(item3.onClose).to.be.not.undefined;
    expect(collection.items.size).to.be.eq(3);

    try {
      await collection.closeAll();
      expect.fail('It should throw an error');
    } catch (error) {
      if (error instanceof AssertionError) {
        throw error;
      }
      expect(error.message).to.eq(errorMessage);
      expect(item1.onClose).to.be.undefined;
      expect(item2.onClose).to.be.not.undefined;
      expect(item3.onClose).to.be.not.undefined;
      expect(collection.items.size).to.be.eq(2);
=======
describe('areHeadersEqual', () => {
  it('should return true for same objects', () => {
    const a = {};
    expect(areHeadersEqual(a, a)).to.be.true;
  });

  it('should return false for objects with different keys', () => {
    const a = { a: 1, x: 2 };
    const b = { b: 3, x: 4 };
    const c = { c: 5 };

    expect(areHeadersEqual(a, b)).to.be.false;
    expect(areHeadersEqual(b, a)).to.be.false;
    expect(areHeadersEqual(a, c)).to.be.false;
    expect(areHeadersEqual(c, a)).to.be.false;
  });

  it('should compare different types of properties', () => {
    case1: {
      expect(
        areHeadersEqual(
          {
            a: 1,
            b: 'b',
            c: ['x', 'y', 'z'],
          },
          {
            a: 1,
            b: 'b',
            c: ['x', 'y', 'z'],
          },
        ),
      ).to.be.true;
    }

    case2: {
      const arr = ['a', 'b'];

      expect(
        areHeadersEqual(
          {
            a: 1,
            b: 'b',
            c: arr,
          },
          {
            a: 1,
            b: 'b',
            c: arr,
          },
        ),
      ).to.be.true;
    }

    case3: {
      expect(
        areHeadersEqual(
          {
            arr: ['a'],
          },
          {
            arr: ['b'],
          },
        ),
      ).to.be.false;
    }

    case4: {
      expect(
        areHeadersEqual(
          {
            arr: ['a'],
          },
          {
            arr: ['a', 'b'],
          },
        ),
      ).to.be.false;
    }

    case5: {
      expect(
        areHeadersEqual(
          {
            arr: ['a'],
            prop: 'x',
          },
          {
            arr: ['a'],
            prop: 1,
          },
        ),
      ).to.be.false;
>>>>>>> f2653687
    }
  });
});<|MERGE_RESOLUTION|>--- conflicted
+++ resolved
@@ -1,9 +1,5 @@
 const { expect, AssertionError } = require('chai');
 
-<<<<<<< HEAD
-const { buildUserAgentString, definedOrError, formatProgress, ProgressUpdateTransformer } = require('../../dist/utils');
-const CloseableCollection = require('../../dist/utils/CloseableCollection').default;
-=======
 const {
   areHeadersEqual,
   buildUserAgentString,
@@ -11,7 +7,7 @@
   formatProgress,
   ProgressUpdateTransformer,
 } = require('../../dist/utils');
->>>>>>> f2653687
+const CloseableCollection = require('../../dist/utils/CloseableCollection').default;
 
 describe('buildUserAgentString', () => {
   // It should follow https://www.rfc-editor.org/rfc/rfc7231#section-5.5.3 and
@@ -103,7 +99,103 @@
   });
 });
 
-<<<<<<< HEAD
+describe('areHeadersEqual', () => {
+  it('should return true for same objects', () => {
+    const a = {};
+    expect(areHeadersEqual(a, a)).to.be.true;
+  });
+
+  it('should return false for objects with different keys', () => {
+    const a = { a: 1, x: 2 };
+    const b = { b: 3, x: 4 };
+    const c = { c: 5 };
+
+    expect(areHeadersEqual(a, b)).to.be.false;
+    expect(areHeadersEqual(b, a)).to.be.false;
+    expect(areHeadersEqual(a, c)).to.be.false;
+    expect(areHeadersEqual(c, a)).to.be.false;
+  });
+
+  it('should compare different types of properties', () => {
+    case1: {
+      expect(
+        areHeadersEqual(
+          {
+            a: 1,
+            b: 'b',
+            c: ['x', 'y', 'z'],
+          },
+          {
+            a: 1,
+            b: 'b',
+            c: ['x', 'y', 'z'],
+          },
+        ),
+      ).to.be.true;
+    }
+
+    case2: {
+      const arr = ['a', 'b'];
+
+      expect(
+        areHeadersEqual(
+          {
+            a: 1,
+            b: 'b',
+            c: arr,
+          },
+          {
+            a: 1,
+            b: 'b',
+            c: arr,
+          },
+        ),
+      ).to.be.true;
+    }
+
+    case3: {
+      expect(
+        areHeadersEqual(
+          {
+            arr: ['a'],
+          },
+          {
+            arr: ['b'],
+          },
+        ),
+      ).to.be.false;
+    }
+
+    case4: {
+      expect(
+        areHeadersEqual(
+          {
+            arr: ['a'],
+          },
+          {
+            arr: ['a', 'b'],
+          },
+        ),
+      ).to.be.false;
+    }
+
+    case5: {
+      expect(
+        areHeadersEqual(
+          {
+            arr: ['a'],
+            prop: 'x',
+          },
+          {
+            arr: ['a'],
+            prop: 1,
+          },
+        ),
+      ).to.be.false;
+    }
+  });
+});
+
 describe('CloseableCollection', () => {
   it('should add item if not already added', () => {
     const collection = new CloseableCollection();
@@ -259,101 +351,6 @@
       expect(item2.onClose).to.be.not.undefined;
       expect(item3.onClose).to.be.not.undefined;
       expect(collection.items.size).to.be.eq(2);
-=======
-describe('areHeadersEqual', () => {
-  it('should return true for same objects', () => {
-    const a = {};
-    expect(areHeadersEqual(a, a)).to.be.true;
-  });
-
-  it('should return false for objects with different keys', () => {
-    const a = { a: 1, x: 2 };
-    const b = { b: 3, x: 4 };
-    const c = { c: 5 };
-
-    expect(areHeadersEqual(a, b)).to.be.false;
-    expect(areHeadersEqual(b, a)).to.be.false;
-    expect(areHeadersEqual(a, c)).to.be.false;
-    expect(areHeadersEqual(c, a)).to.be.false;
-  });
-
-  it('should compare different types of properties', () => {
-    case1: {
-      expect(
-        areHeadersEqual(
-          {
-            a: 1,
-            b: 'b',
-            c: ['x', 'y', 'z'],
-          },
-          {
-            a: 1,
-            b: 'b',
-            c: ['x', 'y', 'z'],
-          },
-        ),
-      ).to.be.true;
-    }
-
-    case2: {
-      const arr = ['a', 'b'];
-
-      expect(
-        areHeadersEqual(
-          {
-            a: 1,
-            b: 'b',
-            c: arr,
-          },
-          {
-            a: 1,
-            b: 'b',
-            c: arr,
-          },
-        ),
-      ).to.be.true;
-    }
-
-    case3: {
-      expect(
-        areHeadersEqual(
-          {
-            arr: ['a'],
-          },
-          {
-            arr: ['b'],
-          },
-        ),
-      ).to.be.false;
-    }
-
-    case4: {
-      expect(
-        areHeadersEqual(
-          {
-            arr: ['a'],
-          },
-          {
-            arr: ['a', 'b'],
-          },
-        ),
-      ).to.be.false;
-    }
-
-    case5: {
-      expect(
-        areHeadersEqual(
-          {
-            arr: ['a'],
-            prop: 'x',
-          },
-          {
-            arr: ['a'],
-            prop: 1,
-          },
-        ),
-      ).to.be.false;
->>>>>>> f2653687
     }
   });
 });