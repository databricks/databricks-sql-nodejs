const { expect, AssertionError } = require('chai');
const sinon = require('sinon');
const { DBSQLLogger, LogLevel } = require('../../dist');
const { TStatusCode, TOperationState, TTypeId, TSparkRowSetType } = require('../../thrift/TCLIService_types');
const DBSQLOperation = require('../../dist/DBSQLOperation').default;
const StatusError = require('../../dist/errors/StatusError').default;
const OperationStateError = require('../../dist/errors/OperationStateError').default;
const HiveDriverError = require('../../dist/errors/HiveDriverError').default;
const JsonResultHandler = require('../../dist/result/JsonResultHandler').default;
const ArrowResultHandler = require('../../dist/result/ArrowResultHandler').default;
const CloudFetchResultHandler = require('../../dist/result/CloudFetchResultHandler').default;
const ResultSlicer = require('../../dist/result/ResultSlicer').default;

class OperationHandleMock {
  constructor(hasResultSet = true) {
    this.operationId = 1;
    this.hasResultSet = !!hasResultSet;
  }
}

async function expectFailure(fn) {
  try {
    await fn();
    expect.fail('It should throw an error');
  } catch (error) {
    if (error instanceof AssertionError) {
      throw error;
    }
  }
}

class DriverMock {
  getOperationStatusResp = {
    status: { statusCode: TStatusCode.SUCCESS_STATUS },
    operationState: TOperationState.INITIALIZED_STATE,
    hasResultSet: false,
  };

  getResultSetMetadataResp = {
    status: { statusCode: TStatusCode.SUCCESS_STATUS },
    resultFormat: TSparkRowSetType.COLUMN_BASED_SET,
    schema: {
      columns: [
        {
          columnName: 'test',
          position: 1,
          typeDesc: {
            types: [
              {
                primitiveEntry: {
                  type: TTypeId.INT_TYPE,
                },
              },
            ],
          },
        },
      ],
    },
  };

  fetchResultsResp = {
    status: { statusCode: TStatusCode.SUCCESS_STATUS },
    hasMoreRows: false,
    results: {
      columns: [
        {
          i32Val: {
            values: [1, 2, 3],
          },
        },
      ],
    },
  };

  cancelOperationResp = {
    status: { statusCode: TStatusCode.SUCCESS_STATUS },
  };

  closeOperationResp = {
    status: { statusCode: TStatusCode.SUCCESS_STATUS },
  };

  getOperationStatus() {
    return Promise.resolve(this.getOperationStatusResp);
  }

  getResultSetMetadata() {
    return Promise.resolve(this.getResultSetMetadataResp);
  }

  fetchResults() {
    return Promise.resolve(this.fetchResultsResp);
  }

  cancelOperation() {
    return Promise.resolve(this.cancelOperationResp);
  }

  closeOperation() {
    return Promise.resolve(this.closeOperationResp);
  }
}

class ClientContextMock {
  constructor(props) {
    // Create logger that won't emit
    this.logger = new DBSQLLogger({ level: LogLevel.error });
    this.driver = new DriverMock();
  }

  getLogger() {
    return this.logger;
  }

  async getDriver() {
    return this.driver;
  }
}

describe('DBSQLOperation', () => {
  describe('status', () => {
    it('should pick up state from operation handle', async () => {
      const context = new ClientContextMock();

      const handle = new OperationHandleMock();
      handle.hasResultSet = true;

      const operation = new DBSQLOperation({ handle, context });

      expect(operation.state).to.equal(TOperationState.INITIALIZED_STATE);
      expect(operation.operationHandle.hasResultSet).to.be.true;
    });

    it('should pick up state from directResults', async () => {
      const context = new ClientContextMock();
      const handle = new OperationHandleMock();

      const operation = new DBSQLOperation({
        handle,
        context,
        directResults: {
          operationStatus: {
            status: { statusCode: TStatusCode.SUCCESS_STATUS },
            operationState: TOperationState.FINISHED_STATE,
            hasResultSet: true,
          },
        },
      });

      expect(operation.state).to.equal(TOperationState.FINISHED_STATE);
      expect(operation.operationHandle.hasResultSet).to.be.true;
    });

    it('should fetch status and update internal state', async () => {
      const context = new ClientContextMock();

      const handle = new OperationHandleMock();
      handle.hasResultSet = false;

      sinon.spy(context.driver, 'getOperationStatus');
      context.driver.getOperationStatusResp.operationState = TOperationState.FINISHED_STATE;
      context.driver.getOperationStatusResp.hasResultSet = true;

      const operation = new DBSQLOperation({ handle, context });

      expect(operation.state).to.equal(TOperationState.INITIALIZED_STATE);
      expect(operation.operationHandle.hasResultSet).to.be.false;

      const status = await operation.status();

      expect(context.driver.getOperationStatus.called).to.be.true;
      expect(status.operationState).to.equal(TOperationState.FINISHED_STATE);
      expect(operation.state).to.equal(TOperationState.FINISHED_STATE);
      expect(operation.operationHandle.hasResultSet).to.be.true;
    });

    it('should request progress', async () => {
      const context = new ClientContextMock();

      const handle = new OperationHandleMock();
      handle.hasResultSet = false;

      sinon.spy(context.driver, 'getOperationStatus');
      context.driver.getOperationStatusResp.operationState = TOperationState.FINISHED_STATE;

      const operation = new DBSQLOperation({ handle, context });
      await operation.status(true);

      expect(context.driver.getOperationStatus.called).to.be.true;
      const request = context.driver.getOperationStatus.getCall(0).args[0];
      expect(request.getProgressUpdate).to.be.true;
    });

    it('should not fetch status once operation is finished', async () => {
      const context = new ClientContextMock();

      const handle = new OperationHandleMock();
      handle.hasResultSet = false;

      sinon.spy(context.driver, 'getOperationStatus');
      context.driver.getOperationStatusResp.hasResultSet = true;

      const operation = new DBSQLOperation({ handle, context });

      expect(operation.state).to.equal(TOperationState.INITIALIZED_STATE);
      expect(operation.operationHandle.hasResultSet).to.be.false;

      // First call - should fetch data and cache
      context.driver.getOperationStatusResp = {
        ...context.driver.getOperationStatusResp,
        operationState: TOperationState.FINISHED_STATE,
      };
      const status1 = await operation.status();

      expect(context.driver.getOperationStatus.callCount).to.equal(1);
      expect(status1.operationState).to.equal(TOperationState.FINISHED_STATE);
      expect(operation.state).to.equal(TOperationState.FINISHED_STATE);
      expect(operation.operationHandle.hasResultSet).to.be.true;

      // Second call - should return cached data
      context.driver.getOperationStatusResp = {
        ...context.driver.getOperationStatusResp,
        operationState: TOperationState.RUNNING_STATE,
      };
      const status2 = await operation.status();

      expect(context.driver.getOperationStatus.callCount).to.equal(1);
      expect(status2.operationState).to.equal(TOperationState.FINISHED_STATE);
      expect(operation.state).to.equal(TOperationState.FINISHED_STATE);
      expect(operation.operationHandle.hasResultSet).to.be.true;
    });

    it('should fetch status if directResults status is not finished', async () => {
      const context = new ClientContextMock();

      const handle = new OperationHandleMock();
      handle.hasResultSet = false;

      sinon.spy(context.driver, 'getOperationStatus');
      context.driver.getOperationStatusResp.operationState = TOperationState.FINISHED_STATE;
      context.driver.getOperationStatusResp.hasResultSet = true;

      const operation = new DBSQLOperation({
        handle,
        context,
        directResults: {
          operationStatus: {
            status: { statusCode: TStatusCode.SUCCESS_STATUS },
            operationState: TOperationState.RUNNING_STATE,
            hasResultSet: false,
          },
        },
      });

      expect(operation.state).to.equal(TOperationState.RUNNING_STATE); // from directResults
      expect(operation.operationHandle.hasResultSet).to.be.false;

      const status = await operation.status(false);

      expect(context.driver.getOperationStatus.called).to.be.true;
      expect(status.operationState).to.equal(TOperationState.FINISHED_STATE);
      expect(operation.state).to.equal(TOperationState.FINISHED_STATE);
      expect(operation.operationHandle.hasResultSet).to.be.true;
    });

    it('should not fetch status if directResults status is finished', async () => {
      const context = new ClientContextMock();

      const handle = new OperationHandleMock();
      handle.hasResultSet = false;

      sinon.spy(context.driver, 'getOperationStatus');
      context.driver.getOperationStatusResp.operationState = TOperationState.RUNNING_STATE;
      context.driver.getOperationStatusResp.hasResultSet = true;

      const operation = new DBSQLOperation({
        handle,
        context,
        directResults: {
          operationStatus: {
            status: { statusCode: TStatusCode.SUCCESS_STATUS },
            operationState: TOperationState.FINISHED_STATE,
            hasResultSet: false,
          },
        },
      });

      expect(operation.state).to.equal(TOperationState.FINISHED_STATE); // from directResults
      expect(operation.operationHandle.hasResultSet).to.be.false;

      const status = await operation.status(false);

      expect(context.driver.getOperationStatus.called).to.be.false;
      expect(status.operationState).to.equal(TOperationState.FINISHED_STATE);
      expect(operation.state).to.equal(TOperationState.FINISHED_STATE);
      expect(operation.operationHandle.hasResultSet).to.be.false;
    });

    it('should throw an error in case of a status error', async () => {
      const context = new ClientContextMock();
      const handle = new OperationHandleMock();

      context.driver.getOperationStatusResp.status.statusCode = TStatusCode.ERROR_STATUS;
      const operation = new DBSQLOperation({ handle, context });

      try {
        await operation.status(false);
        expect.fail('It should throw a StatusError');
      } catch (e) {
        if (e instanceof AssertionError) {
          throw e;
        }
        expect(e).to.be.instanceOf(StatusError);
      }
    });
  });

  describe('cancel', () => {
    it('should cancel operation and update state', async () => {
      const context = new ClientContextMock();
      const handle = new OperationHandleMock();

      sinon.spy(context.driver, 'cancelOperation');
      const operation = new DBSQLOperation({ handle, context });

      expect(operation.cancelled).to.be.false;
      expect(operation.closed).to.be.false;

      await operation.cancel();

      expect(context.driver.cancelOperation.called).to.be.true;
      expect(operation.cancelled).to.be.true;
      expect(operation.closed).to.be.false;
    });

    it('should return immediately if already cancelled', async () => {
      const context = new ClientContextMock();
      const handle = new OperationHandleMock();

      sinon.spy(context.driver, 'cancelOperation');
      const operation = new DBSQLOperation({ handle, context });

      expect(operation.cancelled).to.be.false;
      expect(operation.closed).to.be.false;

      await operation.cancel();
      expect(context.driver.cancelOperation.callCount).to.be.equal(1);
      expect(operation.cancelled).to.be.true;
      expect(operation.closed).to.be.false;

      await operation.cancel();
      expect(context.driver.cancelOperation.callCount).to.be.equal(1);
      expect(operation.cancelled).to.be.true;
      expect(operation.closed).to.be.false;
    });

    it('should return immediately if already closed', async () => {
      const context = new ClientContextMock();
      const handle = new OperationHandleMock();

      sinon.spy(context.driver, 'cancelOperation');
      sinon.spy(context.driver, 'closeOperation');
      const operation = new DBSQLOperation({ handle, context });

      expect(operation.cancelled).to.be.false;
      expect(operation.closed).to.be.false;

      await operation.close();
      expect(context.driver.closeOperation.callCount).to.be.equal(1);
      expect(operation.cancelled).to.be.false;
      expect(operation.closed).to.be.true;

      await operation.cancel();
      expect(context.driver.cancelOperation.callCount).to.be.equal(0);
      expect(operation.cancelled).to.be.false;
      expect(operation.closed).to.be.true;
    });

    it('should throw an error in case of a status error and keep state', async () => {
      const context = new ClientContextMock();
      const handle = new OperationHandleMock();

      context.driver.cancelOperationResp.status.statusCode = TStatusCode.ERROR_STATUS;
      const operation = new DBSQLOperation({ handle, context });

      expect(operation.cancelled).to.be.false;
      expect(operation.closed).to.be.false;

      try {
        await operation.cancel();
        expect.fail('It should throw a StatusError');
      } catch (e) {
        if (e instanceof AssertionError) {
          throw e;
        }
        expect(e).to.be.instanceOf(StatusError);
        expect(operation.cancelled).to.be.false;
        expect(operation.closed).to.be.false;
      }
    });

    it('should reject all methods once cancelled', async () => {
      const context = new ClientContextMock();
      const handle = new OperationHandleMock();
      const operation = new DBSQLOperation({ handle, context });

      await operation.cancel();
      expect(operation.cancelled).to.be.true;

      await expectFailure(() => operation.fetchAll());
      await expectFailure(() => operation.fetchChunk({ disableBuffering: true }));
      await expectFailure(() => operation.status());
      await expectFailure(() => operation.finished());
      await expectFailure(() => operation.getSchema());
    });
  });

  describe('close', () => {
    it('should close operation and update state', async () => {
      const context = new ClientContextMock();
      const handle = new OperationHandleMock();

      sinon.spy(context.driver, 'closeOperation');
      const operation = new DBSQLOperation({ handle, context });

      expect(operation.cancelled).to.be.false;
      expect(operation.closed).to.be.false;

      await operation.close();

      expect(context.driver.closeOperation.called).to.be.true;
      expect(operation.cancelled).to.be.false;
      expect(operation.closed).to.be.true;
    });

    it('should return immediately if already closed', async () => {
      const context = new ClientContextMock();
      const handle = new OperationHandleMock();

      sinon.spy(context.driver, 'closeOperation');
      const operation = new DBSQLOperation({ handle, context });

      expect(operation.cancelled).to.be.false;
      expect(operation.closed).to.be.false;

      await operation.close();
      expect(context.driver.closeOperation.callCount).to.be.equal(1);
      expect(operation.cancelled).to.be.false;
      expect(operation.closed).to.be.true;

      await operation.close();
      expect(context.driver.closeOperation.callCount).to.be.equal(1);
      expect(operation.cancelled).to.be.false;
      expect(operation.closed).to.be.true;
    });

    it('should return immediately if already cancelled', async () => {
      const context = new ClientContextMock();
      const handle = new OperationHandleMock();

      sinon.spy(context.driver, 'closeOperation');
      sinon.spy(context.driver, 'cancelOperation');
      const operation = new DBSQLOperation({ handle, context });

      expect(operation.cancelled).to.be.false;
      expect(operation.closed).to.be.false;

      await operation.cancel();
      expect(context.driver.cancelOperation.callCount).to.be.equal(1);
      expect(operation.cancelled).to.be.true;
      expect(operation.closed).to.be.false;

      await operation.close();
      expect(context.driver.closeOperation.callCount).to.be.equal(0);
      expect(operation.cancelled).to.be.true;
      expect(operation.closed).to.be.false;
    });

    it('should initialize from directResults', async () => {
      const context = new ClientContextMock();
      const handle = new OperationHandleMock();

      sinon.spy(context.driver, 'closeOperation');
      const operation = new DBSQLOperation({
        handle,
        context,
        directResults: {
          closeOperation: {
            status: { statusCode: TStatusCode.SUCCESS_STATUS },
          },
        },
      });

      expect(operation.cancelled).to.be.false;
      expect(operation.closed).to.be.false;

      await operation.close();

      expect(context.driver.closeOperation.called).to.be.false;
      expect(operation.cancelled).to.be.false;
      expect(operation.closed).to.be.true;
      expect(context.driver.closeOperation.callCount).to.be.equal(0);
    });

    it('should throw an error in case of a status error and keep state', async () => {
      const context = new ClientContextMock();
      const handle = new OperationHandleMock();

      context.driver.closeOperationResp.status.statusCode = TStatusCode.ERROR_STATUS;
      const operation = new DBSQLOperation({ handle, context });

      expect(operation.cancelled).to.be.false;
      expect(operation.closed).to.be.false;

      try {
        await operation.close();
        expect.fail('It should throw a StatusError');
      } catch (e) {
        if (e instanceof AssertionError) {
          throw e;
        }
        expect(e).to.be.instanceOf(StatusError);
        expect(operation.cancelled).to.be.false;
        expect(operation.closed).to.be.false;
      }
    });

    it('should reject all methods once closed', async () => {
      const context = new ClientContextMock();
      const handle = new OperationHandleMock();
      const operation = new DBSQLOperation({ handle, context });

      await operation.close();
      expect(operation.closed).to.be.true;

      await expectFailure(() => operation.fetchAll());
      await expectFailure(() => operation.fetchChunk({ disableBuffering: true }));
      await expectFailure(() => operation.status());
      await expectFailure(() => operation.finished());
      await expectFailure(() => operation.getSchema());
    });
  });

  describe('finished', () => {
    [TOperationState.INITIALIZED_STATE, TOperationState.RUNNING_STATE, TOperationState.PENDING_STATE].forEach(
      (operationState) => {
        it(`should wait for finished state starting from TOperationState.${TOperationState[operationState]}`, async () => {
          const attemptsUntilFinished = 3;

          const context = new ClientContextMock();
          const handle = new OperationHandleMock();

          context.driver.getOperationStatusResp.operationState = operationState;
          sinon
            .stub(context.driver, 'getOperationStatus')
            .callThrough()
            .onCall(attemptsUntilFinished - 1) // count is zero-based
            .callsFake((...args) => {
              context.driver.getOperationStatusResp.operationState = TOperationState.FINISHED_STATE;
              return context.driver.getOperationStatus.wrappedMethod.apply(context.driver, args);
            });

          const operation = new DBSQLOperation({ handle, context });

          expect(operation.state).to.equal(TOperationState.INITIALIZED_STATE);

          await operation.finished();

          expect(context.driver.getOperationStatus.callCount).to.be.equal(attemptsUntilFinished);
          expect(operation.state).to.equal(TOperationState.FINISHED_STATE);
        });
      },
    );

    it('should request progress', async () => {
      const context = new ClientContextMock();
      const handle = new OperationHandleMock();

      context.driver.getOperationStatusResp.operationState = TOperationState.INITIALIZED_STATE;
      sinon
        .stub(context.driver, 'getOperationStatus')
        .callThrough()
        .onSecondCall()
        .callsFake((...args) => {
          context.driver.getOperationStatusResp.operationState = TOperationState.FINISHED_STATE;
          return context.driver.getOperationStatus.wrappedMethod.apply(context.driver, args);
        });

      const operation = new DBSQLOperation({ handle, context });
      await operation.finished({ progress: true });

      expect(context.driver.getOperationStatus.called).to.be.true;
      const request = context.driver.getOperationStatus.getCall(0).args[0];
      expect(request.getProgressUpdate).to.be.true;
    });

    it('should invoke progress callback', async () => {
      const attemptsUntilFinished = 3;

      const context = new ClientContextMock();
      const handle = new OperationHandleMock();

      context.driver.getOperationStatusResp.operationState = TOperationState.INITIALIZED_STATE;
      sinon
        .stub(context.driver, 'getOperationStatus')
        .callThrough()
        .onCall(attemptsUntilFinished - 1) // count is zero-based
        .callsFake((...args) => {
          context.driver.getOperationStatusResp.operationState = TOperationState.FINISHED_STATE;
          return context.driver.getOperationStatus.wrappedMethod.apply(context.driver, args);
        });

      const operation = new DBSQLOperation({ handle, context });

      const callback = sinon.stub();

      await operation.finished({ callback });

      expect(context.driver.getOperationStatus.called).to.be.true;
      expect(callback.callCount).to.be.equal(attemptsUntilFinished);
    });

    it('should pick up finished state from directResults', async () => {
      const context = new ClientContextMock();
      const handle = new OperationHandleMock();

      sinon.spy(context.driver, 'getOperationStatus');
      context.driver.getOperationStatusResp.status.statusCode = TStatusCode.SUCCESS_STATUS;
      context.driver.getOperationStatusResp.operationState = TOperationState.FINISHED_STATE;

      const operation = new DBSQLOperation({
        handle,
        context,
        directResults: {
          operationStatus: {
            status: { statusCode: TStatusCode.SUCCESS_STATUS },
            operationState: TOperationState.FINISHED_STATE,
            hasResultSet: true,
          },
        },
      });

      await operation.finished();

      // Once operation is finished - no need to fetch status again
      expect(context.driver.getOperationStatus.called).to.be.false;
    });

    it('should throw an error in case of a status error', async () => {
      const context = new ClientContextMock();
      const handle = new OperationHandleMock();

      context.driver.getOperationStatusResp.status.statusCode = TStatusCode.ERROR_STATUS;
      context.driver.getOperationStatusResp.operationState = TOperationState.FINISHED_STATE;
      const operation = new DBSQLOperation({ handle, context });

      try {
        await operation.finished();
        expect.fail('It should throw a StatusError');
      } catch (e) {
        if (e instanceof AssertionError) {
          throw e;
        }
        expect(e).to.be.instanceOf(StatusError);
      }
    });

    [
      TOperationState.CANCELED_STATE,
      TOperationState.CLOSED_STATE,
      TOperationState.ERROR_STATE,
      TOperationState.UKNOWN_STATE,
      TOperationState.TIMEDOUT_STATE,
    ].forEach((operationState) => {
      it(`should throw an error in case of a TOperationState.${TOperationState[operationState]}`, async () => {
        const context = new ClientContextMock();
        const handle = new OperationHandleMock();

        context.driver.getOperationStatusResp.status.statusCode = TStatusCode.SUCCESS_STATUS;
        context.driver.getOperationStatusResp.operationState = operationState;
        const operation = new DBSQLOperation({ handle, context });

        try {
          await operation.finished();
          expect.fail('It should throw a OperationStateError');
        } catch (e) {
          if (e instanceof AssertionError) {
            throw e;
          }
          expect(e).to.be.instanceOf(OperationStateError);
        }
      });
    });
  });

  describe('getSchema', () => {
    it('should return immediately if operation has no results', async () => {
      const context = new ClientContextMock();

      const handle = new OperationHandleMock();
      handle.hasResultSet = false;

      context.driver.getOperationStatusResp.operationState = TOperationState.FINISHED_STATE;
      context.driver.getOperationStatusResp.hasResultSet = false;
      sinon.spy(context.driver, 'getResultSetMetadata');
      const operation = new DBSQLOperation({ handle, context });

      const schema = await operation.getSchema();

      expect(schema).to.be.null;
      expect(context.driver.getResultSetMetadata.called).to.be.false;
    });

    it('should wait for operation to complete', async () => {
      const context = new ClientContextMock();
      const handle = new OperationHandleMock();

      context.driver.getOperationStatusResp.operationState = TOperationState.INITIALIZED_STATE;
      sinon
        .stub(context.driver, 'getOperationStatus')
        .callThrough()
        .onSecondCall()
        .callsFake((...args) => {
          context.driver.getOperationStatusResp.operationState = TOperationState.FINISHED_STATE;
          return context.driver.getOperationStatus.wrappedMethod.apply(context.driver, args);
        });

      context.driver.getResultSetMetadataResp.schema = { columns: [] };

      const operation = new DBSQLOperation({ handle, context });

      const schema = await operation.getSchema();

      expect(context.driver.getOperationStatus.called).to.be.true;
      expect(schema).to.deep.equal(context.driver.getResultSetMetadataResp.schema);
      expect(operation.state).to.equal(TOperationState.FINISHED_STATE);
    });

    it('should request progress', async () => {
      const context = new ClientContextMock();
      const handle = new OperationHandleMock();

      context.driver.getOperationStatusResp.operationState = TOperationState.INITIALIZED_STATE;
      sinon
        .stub(context.driver, 'getOperationStatus')
        .callThrough()
        .onSecondCall()
        .callsFake((...args) => {
          context.driver.getOperationStatusResp.operationState = TOperationState.FINISHED_STATE;
          return context.driver.getOperationStatus.wrappedMethod.apply(context.driver, args);
        });

      const operation = new DBSQLOperation({ handle, context });
      await operation.getSchema({ progress: true });

      expect(context.driver.getOperationStatus.called).to.be.true;
      const request = context.driver.getOperationStatus.getCall(0).args[0];
      expect(request.getProgressUpdate).to.be.true;
    });

    it('should invoke progress callback', async () => {
      const attemptsUntilFinished = 3;

      const context = new ClientContextMock();
      const handle = new OperationHandleMock();

      context.driver.getOperationStatusResp.operationState = TOperationState.INITIALIZED_STATE;
      sinon
        .stub(context.driver, 'getOperationStatus')
        .callThrough()
        .onCall(attemptsUntilFinished - 1) // count is zero-based
        .callsFake((...args) => {
          context.driver.getOperationStatusResp.operationState = TOperationState.FINISHED_STATE;
          return context.driver.getOperationStatus.wrappedMethod.apply(context.driver, args);
        });

      const operation = new DBSQLOperation({ handle, context });

      const callback = sinon.stub();

      await operation.getSchema({ callback });

      expect(context.driver.getOperationStatus.called).to.be.true;
      expect(callback.callCount).to.be.equal(attemptsUntilFinished);
    });

    it('should fetch schema if operation has data', async () => {
      const context = new ClientContextMock();

      const handle = new OperationHandleMock();
      handle.hasResultSet = true;

      context.driver.getOperationStatusResp.operationState = TOperationState.FINISHED_STATE;
      context.driver.getOperationStatusResp.hasResultSet = true;
      sinon.spy(context.driver, 'getResultSetMetadata');
      const operation = new DBSQLOperation({ handle, context });

      const schema = await operation.getSchema();

      expect(schema).to.deep.equal(context.driver.getResultSetMetadataResp.schema);
      expect(context.driver.getResultSetMetadata.called).to.be.true;
    });

    it('should return cached schema on subsequent calls', async () => {
      const context = new ClientContextMock();

      const handle = new OperationHandleMock();
      handle.hasResultSet = true;

      context.driver.getOperationStatusResp.operationState = TOperationState.FINISHED_STATE;
      context.driver.getOperationStatusResp.hasResultSet = true;
      sinon.spy(context.driver, 'getResultSetMetadata');
      const operation = new DBSQLOperation({ handle, context });

      const schema1 = await operation.getSchema();
      expect(schema1).to.deep.equal(context.driver.getResultSetMetadataResp.schema);
      expect(context.driver.getResultSetMetadata.callCount).to.equal(1);

      const schema2 = await operation.getSchema();
      expect(schema2).to.deep.equal(context.driver.getResultSetMetadataResp.schema);
      expect(context.driver.getResultSetMetadata.callCount).to.equal(1); // no additional requests
    });

    it('should use schema from directResults', async () => {
      const context = new ClientContextMock();

      const handle = new OperationHandleMock();
      handle.hasResultSet = true;

      context.driver.getOperationStatusResp.operationState = TOperationState.FINISHED_STATE;
      context.driver.getOperationStatusResp.hasResultSet = true;
      sinon.spy(context.driver, 'getResultSetMetadata');

      const directResults = {
        resultSetMetadata: {
          status: { statusCode: TStatusCode.SUCCESS_STATUS },
          schema: {
            columns: [{ columnName: 'another' }],
          },
        },
      };
      const operation = new DBSQLOperation({ handle, context, directResults });

      const schema = await operation.getSchema();

      expect(schema).to.deep.equal(directResults.resultSetMetadata.schema);
      expect(context.driver.getResultSetMetadata.called).to.be.false;
    });

    it('should throw an error in case of a status error', async () => {
      const context = new ClientContextMock();

      const handle = new OperationHandleMock();
      handle.hasResultSet = true;

      context.driver.getOperationStatusResp.operationState = TOperationState.FINISHED_STATE;
      context.driver.getOperationStatusResp.hasResultSet = true;
      context.driver.getResultSetMetadataResp.status.statusCode = TStatusCode.ERROR_STATUS;
      const operation = new DBSQLOperation({ handle, context });

      try {
        await operation.getSchema();
        expect.fail('It should throw a StatusError');
      } catch (e) {
        if (e instanceof AssertionError) {
          throw e;
        }
        expect(e).to.be.instanceOf(StatusError);
      }
    });

    it('should use appropriate result handler', async () => {
      const context = new ClientContextMock();

      const handle = new OperationHandleMock();
      handle.hasResultSet = true;

      context.driver.getOperationStatusResp.operationState = TOperationState.FINISHED_STATE;
      context.driver.getOperationStatusResp.hasResultSet = true;
      sinon.spy(context.driver, 'getResultSetMetadata');

      jsonHandler: {
        context.driver.getResultSetMetadataResp.resultFormat = TSparkRowSetType.COLUMN_BASED_SET;
        context.driver.getResultSetMetadata.resetHistory();

        const operation = new DBSQLOperation({ handle, context });
        const resultHandler = await operation.getResultHandler();
        expect(context.driver.getResultSetMetadata.called).to.be.true;
        expect(resultHandler).to.be.instanceOf(ResultSlicer);
        expect(resultHandler.source).to.be.instanceOf(JsonResultHandler);
      }

      arrowHandler: {
        context.driver.getResultSetMetadataResp.resultFormat = TSparkRowSetType.ARROW_BASED_SET;
        context.driver.getResultSetMetadata.resetHistory();

        const operation = new DBSQLOperation({ handle, context });
        const resultHandler = await operation.getResultHandler();
        expect(context.driver.getResultSetMetadata.called).to.be.true;
        expect(resultHandler).to.be.instanceOf(ResultSlicer);
        expect(resultHandler.source).to.be.instanceOf(ArrowResultHandler);
      }

      cloudFetchHandler: {
        context.driver.getResultSetMetadataResp.resultFormat = TSparkRowSetType.URL_BASED_SET;
        context.driver.getResultSetMetadata.resetHistory();

        const operation = new DBSQLOperation({ handle, context });
        const resultHandler = await operation.getResultHandler();
        expect(context.driver.getResultSetMetadata.called).to.be.true;
        expect(resultHandler).to.be.instanceOf(ResultSlicer);
        expect(resultHandler.source).to.be.instanceOf(CloudFetchResultHandler);
      }
    });
  });

  describe('fetchChunk', () => {
    it('should return immediately if operation has no results', async () => {
      const context = new ClientContextMock();

      const handle = new OperationHandleMock();
      handle.hasResultSet = false;

      sinon.spy(context.driver, 'getResultSetMetadata');
      sinon.spy(context.driver, 'fetchResults');
      const operation = new DBSQLOperation({ handle, context });

      const results = await operation.fetchChunk({ disableBuffering: true });

      expect(results).to.deep.equal([]);
      expect(context.driver.getResultSetMetadata.called).to.be.false;
      expect(context.driver.fetchResults.called).to.be.false;
    });

    it('should wait for operation to complete', async () => {
      const context = new ClientContextMock();
      const handle = new OperationHandleMock();

      context.driver.getOperationStatusResp.operationState = TOperationState.INITIALIZED_STATE;
      sinon
        .stub(context.driver, 'getOperationStatus')
        .callThrough()
        .onSecondCall()
        .callsFake((...args) => {
          context.driver.getOperationStatusResp.operationState = TOperationState.FINISHED_STATE;
          return context.driver.getOperationStatus.wrappedMethod.apply(context.driver, args);
        });

      context.driver.getResultSetMetadataResp.schema = { columns: [] };
      context.driver.fetchResultsResp.hasMoreRows = false;
      context.driver.fetchResultsResp.results.columns = [];

      const operation = new DBSQLOperation({ handle, context });

      const results = await operation.fetchChunk({ disableBuffering: true });

      expect(context.driver.getOperationStatus.called).to.be.true;
      expect(results).to.deep.equal([]);
      expect(operation.state).to.equal(TOperationState.FINISHED_STATE);
    });

    it('should request progress', async () => {
      const context = new ClientContextMock();
      const handle = new OperationHandleMock();

      context.driver.getOperationStatusResp.operationState = TOperationState.INITIALIZED_STATE;
      sinon
        .stub(context.driver, 'getOperationStatus')
        .callThrough()
        .onSecondCall()
        .callsFake((...args) => {
          context.driver.getOperationStatusResp.operationState = TOperationState.FINISHED_STATE;
          return context.driver.getOperationStatus.wrappedMethod.apply(context.driver, args);
        });

      context.driver.getResultSetMetadataResp.schema = { columns: [] };
      context.driver.fetchResultsResp.hasMoreRows = false;
      context.driver.fetchResultsResp.results.columns = [];

      const operation = new DBSQLOperation({ handle, context });
      await operation.fetchChunk({ progress: true, disableBuffering: true });

      expect(context.driver.getOperationStatus.called).to.be.true;
      const request = context.driver.getOperationStatus.getCall(0).args[0];
      expect(request.getProgressUpdate).to.be.true;
    });

    it('should invoke progress callback', async () => {
      const attemptsUntilFinished = 3;

      const context = new ClientContextMock();
      const handle = new OperationHandleMock();

      context.driver.getOperationStatusResp.operationState = TOperationState.INITIALIZED_STATE;
      sinon
        .stub(context.driver, 'getOperationStatus')
        .callThrough()
        .onCall(attemptsUntilFinished - 1) // count is zero-based
        .callsFake((...args) => {
          context.driver.getOperationStatusResp.operationState = TOperationState.FINISHED_STATE;
          return context.driver.getOperationStatus.wrappedMethod.apply(context.driver, args);
        });

      context.driver.getResultSetMetadataResp.schema = { columns: [] };
      context.driver.fetchResultsResp.hasMoreRows = false;
      context.driver.fetchResultsResp.results.columns = [];

      const operation = new DBSQLOperation({ handle, context });

      const callback = sinon.stub();

      await operation.fetchChunk({ callback, disableBuffering: true });

      expect(context.driver.getOperationStatus.called).to.be.true;
      expect(callback.callCount).to.be.equal(attemptsUntilFinished);
    });

    it('should fetch schema and data and return array of records', async () => {
      const context = new ClientContextMock();

      const handle = new OperationHandleMock();
      handle.hasResultSet = true;

      context.driver.getOperationStatusResp.operationState = TOperationState.FINISHED_STATE;
      context.driver.getOperationStatusResp.hasResultSet = true;
      sinon.spy(context.driver, 'getResultSetMetadata');
      sinon.spy(context.driver, 'fetchResults');

      const operation = new DBSQLOperation({ handle, context });

      const results = await operation.fetchChunk({ disableBuffering: true });

      expect(results).to.deep.equal([{ test: 1 }, { test: 2 }, { test: 3 }]);
      expect(context.driver.getResultSetMetadata.called).to.be.true;
      expect(context.driver.fetchResults.called).to.be.true;
    });

    it('should return data from directResults (all the data in directResults)', async () => {
      const context = new ClientContextMock();

      const handle = new OperationHandleMock();
      handle.hasResultSet = true;

      context.driver.getOperationStatusResp.operationState = TOperationState.FINISHED_STATE;
      sinon.spy(context.driver, 'getResultSetMetadata');
      sinon.spy(context.driver, 'fetchResults');

      const operation = new DBSQLOperation({
        handle,
        context,
        directResults: {
          resultSet: {
            status: { statusCode: TStatusCode.SUCCESS_STATUS },
            hasMoreRows: false,
            results: {
              columns: [
                {
                  i32Val: {
                    values: [5, 6],
                  },
                },
              ],
            },
          },
        },
      });

      const results = await operation.fetchChunk({ disableBuffering: true });

      expect(results).to.deep.equal([{ test: 5 }, { test: 6 }]);
      expect(context.driver.getResultSetMetadata.called).to.be.true;
      expect(context.driver.fetchResults.called).to.be.false;
    });

    it('should return data from directResults (first chunk in directResults, next chunk fetched)', async () => {
      const context = new ClientContextMock();

      const handle = new OperationHandleMock();
      handle.hasResultSet = true;

      context.driver.getOperationStatusResp.operationState = TOperationState.FINISHED_STATE;
      context.driver.getOperationStatusResp.hasResultSet = true;
      sinon.spy(context.driver, 'getResultSetMetadata');
      sinon.spy(context.driver, 'fetchResults');

      const operation = new DBSQLOperation({
        handle,
        context,
        directResults: {
          resultSet: {
            status: { statusCode: TStatusCode.SUCCESS_STATUS },
            hasMoreRows: true,
            results: {
              columns: [
                {
                  i32Val: {
                    values: [5, 6],
                  },
                },
              ],
            },
          },
        },
      });

      const results1 = await operation.fetchChunk({ disableBuffering: true });

      expect(results1).to.deep.equal([{ test: 5 }, { test: 6 }]);
      expect(context.driver.getResultSetMetadata.callCount).to.be.eq(1);
      expect(context.driver.fetchResults.callCount).to.be.eq(0);

      const results2 = await operation.fetchChunk({ disableBuffering: true });

      expect(results2).to.deep.equal([{ test: 1 }, { test: 2 }, { test: 3 }]);
      expect(context.driver.getResultSetMetadata.callCount).to.be.eq(1);
      expect(context.driver.fetchResults.callCount).to.be.eq(1);
    });

    it('should fail on unsupported result format', async () => {
      const context = new ClientContextMock();

      const handle = new OperationHandleMock();
      handle.hasResultSet = true;

      context.driver.getOperationStatusResp.operationState = TOperationState.FINISHED_STATE;

      context.driver.getResultSetMetadataResp.resultFormat = TSparkRowSetType.ROW_BASED_SET;
      context.driver.getResultSetMetadataResp.schema = { columns: [] };

      const operation = new DBSQLOperation({ handle, context });

      try {
        await operation.fetchChunk({ disableBuffering: true });
        expect.fail('It should throw a HiveDriverError');
      } catch (e) {
        if (e instanceof AssertionError) {
          throw e;
        }
        expect(e).to.be.instanceOf(HiveDriverError);
      }
    });
  });

  describe('fetchAll', () => {
    it('should fetch data while available and return it all', async () => {
      const context = new ClientContextMock();
      const handle = new OperationHandleMock();
      const operation = new DBSQLOperation({ handle, context });

      const originalData = [1, 2, 3, 4, 5, 6, 7, 8, 9, 0];

      const tempData = [...originalData];
      sinon.stub(operation, 'fetchChunk').callsFake(() => {
        return Promise.resolve(tempData.splice(0, 3));
      });
      sinon.stub(operation, 'hasMoreRows').callsFake(() => {
        return tempData.length > 0;
      });

      const fetchedData = await operation.fetchAll();

      // Warning: this check is implementation-specific
      // `fetchAll` should wait for operation to complete. In current implementation
      // it does so by calling `fetchChunk` at least once, which internally does
      // all the job. But since here we mock `fetchChunk` it won't really wait,
      // therefore here we ensure it was called at least once
      expect(operation.fetchChunk.callCount).to.be.gte(1);

      expect(operation.fetchChunk.called).to.be.true;
      expect(operation.hasMoreRows.called).to.be.true;
      expect(fetchedData).to.deep.equal(originalData);
    });
  });

  describe('hasMoreRows', () => {
    it('should return initial value prior to first fetch', async () => {
      const context = new ClientContextMock();

      const handle = new OperationHandleMock();
      handle.hasResultSet = true;

      context.driver.getOperationStatusResp.operationState = TOperationState.FINISHED_STATE;
      context.driver.getOperationStatusResp.hasResultSet = true;
      context.driver.fetchResultsResp.hasMoreRows = false;
      context.driver.fetchResultsResp.results = undefined;
      const operation = new DBSQLOperation({ handle, context });

<<<<<<< HEAD
=======
      expect(await operation.hasMoreRows()).to.be.false;
      await operation.fetchChunk({ disableBuffering: true });
>>>>>>> 69d88b88
      expect(await operation.hasMoreRows()).to.be.true;
      expect(operation._data.hasMoreRowsFlag).to.be.undefined;
      await operation.fetchChunk();
      expect(await operation.hasMoreRows()).to.be.false;
      expect(operation._data.hasMoreRowsFlag).to.be.false;
    });

    it('should return False if operation was closed', async () => {
      const context = new ClientContextMock();

      const handle = new OperationHandleMock();
      handle.hasResultSet = true;

      context.driver.getOperationStatusResp.operationState = TOperationState.FINISHED_STATE;
      context.driver.getOperationStatusResp.hasResultSet = true;
      context.driver.fetchResultsResp.hasMoreRows = true;
      const operation = new DBSQLOperation({ handle, context });

<<<<<<< HEAD
      expect(await operation.hasMoreRows()).to.be.true;
      await operation.fetchChunk();
=======
      expect(await operation.hasMoreRows()).to.be.false;
      await operation.fetchChunk({ disableBuffering: true });
>>>>>>> 69d88b88
      expect(await operation.hasMoreRows()).to.be.true;
      await operation.close();
      expect(await operation.hasMoreRows()).to.be.false;
    });

    it('should return False if operation was cancelled', async () => {
      const context = new ClientContextMock();

      const handle = new OperationHandleMock();
      handle.hasResultSet = true;

      context.driver.getOperationStatusResp.operationState = TOperationState.FINISHED_STATE;
      context.driver.getOperationStatusResp.hasResultSet = true;
      context.driver.fetchResultsResp.hasMoreRows = true;
      const operation = new DBSQLOperation({ handle, context });

<<<<<<< HEAD
      expect(await operation.hasMoreRows()).to.be.true;
      await operation.fetchChunk();
=======
      expect(await operation.hasMoreRows()).to.be.false;
      await operation.fetchChunk({ disableBuffering: true });
>>>>>>> 69d88b88
      expect(await operation.hasMoreRows()).to.be.true;
      await operation.cancel();
      expect(await operation.hasMoreRows()).to.be.false;
    });

    it('should return True if hasMoreRows flag was set in response', async () => {
      const context = new ClientContextMock();

      const handle = new OperationHandleMock();
      handle.hasResultSet = true;

      context.driver.getOperationStatusResp.operationState = TOperationState.FINISHED_STATE;
      context.driver.getOperationStatusResp.hasResultSet = true;
      context.driver.fetchResultsResp.hasMoreRows = true;
      const operation = new DBSQLOperation({ handle, context });

<<<<<<< HEAD
      expect(await operation.hasMoreRows()).to.be.true;
      expect(operation._data.hasMoreRowsFlag).to.be.undefined;
      await operation.fetchChunk();
=======
      expect(await operation.hasMoreRows()).to.be.false;
      await operation.fetchChunk({ disableBuffering: true });
>>>>>>> 69d88b88
      expect(await operation.hasMoreRows()).to.be.true;
      expect(operation._data.hasMoreRowsFlag).to.be.true;
    });

    it('should return True if hasMoreRows flag is False but there is actual data', async () => {
      const context = new ClientContextMock();

      const handle = new OperationHandleMock();
      handle.hasResultSet = true;

      context.driver.getOperationStatusResp.operationState = TOperationState.FINISHED_STATE;
      context.driver.getOperationStatusResp.hasResultSet = true;
      context.driver.fetchResultsResp.hasMoreRows = false;
      const operation = new DBSQLOperation({ handle, context });

<<<<<<< HEAD
      expect(await operation.hasMoreRows()).to.be.true;
      expect(operation._data.hasMoreRowsFlag).to.be.undefined;
      await operation.fetchChunk();
=======
      expect(await operation.hasMoreRows()).to.be.false;
      await operation.fetchChunk({ disableBuffering: true });
>>>>>>> 69d88b88
      expect(await operation.hasMoreRows()).to.be.true;
      expect(operation._data.hasMoreRowsFlag).to.be.true;
    });

    it('should return True if hasMoreRows flag is unset but there is actual data', async () => {
      const context = new ClientContextMock();

      const handle = new OperationHandleMock();
      handle.hasResultSet = true;

      context.driver.getOperationStatusResp.operationState = TOperationState.FINISHED_STATE;
      context.driver.getOperationStatusResp.hasResultSet = true;
      context.driver.fetchResultsResp.hasMoreRows = undefined;
      const operation = new DBSQLOperation({ handle, context });

<<<<<<< HEAD
      expect(await operation.hasMoreRows()).to.be.true;
      expect(operation._data.hasMoreRowsFlag).to.be.undefined;
      await operation.fetchChunk();
=======
      expect(await operation.hasMoreRows()).to.be.false;
      await operation.fetchChunk({ disableBuffering: true });
>>>>>>> 69d88b88
      expect(await operation.hasMoreRows()).to.be.true;
      expect(operation._data.hasMoreRowsFlag).to.be.true;
    });

    it('should return False if hasMoreRows flag is False and there is no data', async () => {
      const context = new ClientContextMock();

      const handle = new OperationHandleMock();
      handle.hasResultSet = true;

      context.driver.getOperationStatusResp.operationState = TOperationState.FINISHED_STATE;
      context.driver.getOperationStatusResp.hasResultSet = true;
      context.driver.fetchResultsResp.hasMoreRows = false;
      context.driver.fetchResultsResp.results = undefined;
      const operation = new DBSQLOperation({ handle, context });

<<<<<<< HEAD
      expect(await operation.hasMoreRows()).to.be.true;
      expect(operation._data.hasMoreRowsFlag).to.be.undefined;
      await operation.fetchChunk();
=======
      expect(await operation.hasMoreRows()).to.be.false;
      await operation.fetchChunk({ disableBuffering: true });
>>>>>>> 69d88b88
      expect(await operation.hasMoreRows()).to.be.false;
      expect(operation._data.hasMoreRowsFlag).to.be.false;
    });
  });
});<|MERGE_RESOLUTION|>--- conflicted
+++ resolved
@@ -1185,14 +1185,9 @@
       context.driver.fetchResultsResp.results = undefined;
       const operation = new DBSQLOperation({ handle, context });
 
-<<<<<<< HEAD
-=======
-      expect(await operation.hasMoreRows()).to.be.false;
-      await operation.fetchChunk({ disableBuffering: true });
->>>>>>> 69d88b88
       expect(await operation.hasMoreRows()).to.be.true;
       expect(operation._data.hasMoreRowsFlag).to.be.undefined;
-      await operation.fetchChunk();
+      await operation.fetchChunk({ disableBuffering: true });
       expect(await operation.hasMoreRows()).to.be.false;
       expect(operation._data.hasMoreRowsFlag).to.be.false;
     });
@@ -1208,13 +1203,8 @@
       context.driver.fetchResultsResp.hasMoreRows = true;
       const operation = new DBSQLOperation({ handle, context });
 
-<<<<<<< HEAD
       expect(await operation.hasMoreRows()).to.be.true;
-      await operation.fetchChunk();
-=======
-      expect(await operation.hasMoreRows()).to.be.false;
       await operation.fetchChunk({ disableBuffering: true });
->>>>>>> 69d88b88
       expect(await operation.hasMoreRows()).to.be.true;
       await operation.close();
       expect(await operation.hasMoreRows()).to.be.false;
@@ -1231,13 +1221,8 @@
       context.driver.fetchResultsResp.hasMoreRows = true;
       const operation = new DBSQLOperation({ handle, context });
 
-<<<<<<< HEAD
       expect(await operation.hasMoreRows()).to.be.true;
-      await operation.fetchChunk();
-=======
-      expect(await operation.hasMoreRows()).to.be.false;
       await operation.fetchChunk({ disableBuffering: true });
->>>>>>> 69d88b88
       expect(await operation.hasMoreRows()).to.be.true;
       await operation.cancel();
       expect(await operation.hasMoreRows()).to.be.false;
@@ -1254,14 +1239,9 @@
       context.driver.fetchResultsResp.hasMoreRows = true;
       const operation = new DBSQLOperation({ handle, context });
 
-<<<<<<< HEAD
       expect(await operation.hasMoreRows()).to.be.true;
       expect(operation._data.hasMoreRowsFlag).to.be.undefined;
-      await operation.fetchChunk();
-=======
-      expect(await operation.hasMoreRows()).to.be.false;
       await operation.fetchChunk({ disableBuffering: true });
->>>>>>> 69d88b88
       expect(await operation.hasMoreRows()).to.be.true;
       expect(operation._data.hasMoreRowsFlag).to.be.true;
     });
@@ -1277,14 +1257,9 @@
       context.driver.fetchResultsResp.hasMoreRows = false;
       const operation = new DBSQLOperation({ handle, context });
 
-<<<<<<< HEAD
       expect(await operation.hasMoreRows()).to.be.true;
       expect(operation._data.hasMoreRowsFlag).to.be.undefined;
-      await operation.fetchChunk();
-=======
-      expect(await operation.hasMoreRows()).to.be.false;
       await operation.fetchChunk({ disableBuffering: true });
->>>>>>> 69d88b88
       expect(await operation.hasMoreRows()).to.be.true;
       expect(operation._data.hasMoreRowsFlag).to.be.true;
     });
@@ -1300,14 +1275,9 @@
       context.driver.fetchResultsResp.hasMoreRows = undefined;
       const operation = new DBSQLOperation({ handle, context });
 
-<<<<<<< HEAD
       expect(await operation.hasMoreRows()).to.be.true;
       expect(operation._data.hasMoreRowsFlag).to.be.undefined;
-      await operation.fetchChunk();
-=======
-      expect(await operation.hasMoreRows()).to.be.false;
       await operation.fetchChunk({ disableBuffering: true });
->>>>>>> 69d88b88
       expect(await operation.hasMoreRows()).to.be.true;
       expect(operation._data.hasMoreRowsFlag).to.be.true;
     });
@@ -1324,14 +1294,9 @@
       context.driver.fetchResultsResp.results = undefined;
       const operation = new DBSQLOperation({ handle, context });
 
-<<<<<<< HEAD
       expect(await operation.hasMoreRows()).to.be.true;
       expect(operation._data.hasMoreRowsFlag).to.be.undefined;
-      await operation.fetchChunk();
-=======
-      expect(await operation.hasMoreRows()).to.be.false;
       await operation.fetchChunk({ disableBuffering: true });
->>>>>>> 69d88b88
       expect(await operation.hasMoreRows()).to.be.false;
       expect(operation._data.hasMoreRowsFlag).to.be.false;
     });
