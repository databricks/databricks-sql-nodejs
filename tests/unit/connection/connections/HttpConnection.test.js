const http = require('http');
const https = require('https');
const { expect } = require('chai');
const HttpConnection = require('../../../../dist/connection/connections/HttpConnection').default;
const ThriftHttpConnection = require('../../../../dist/connection/connections/ThriftHttpConnection').default;
<<<<<<< HEAD

const thriftMock = (connection) => ({
  createHttpConnection(host, port, options) {
    this.host = host;
    this.port = port;
    this.options = options;
    this.executed = true;
    return connection;
  },
});

describe('HttpConnection.connect', () => {
  it('should successfully connect', async () => {
    const connection = new HttpConnection();

    expect(connection.isConnected()).to.be.false;

    await connection.connect({
      host: 'localhost',
      port: 10001,
      path: '/hive',
    });

    expect(connection.connection.url).to.be.eq('http://localhost:10001/hive');
    expect(connection.getConnection()).to.be.instanceOf(ThriftHttpConnection);
    expect(connection.isConnected()).to.be.true;
  });

  it('should set SSL certificates and disable rejectUnauthorized', async () => {
    const connection = new HttpConnection();

    await connection.connect({
      host: 'localhost',
      port: 10001,
      path: '/hive',
      https: true,
      ca: 'ca',
      cert: 'cert',
      key: 'key',
    });

    expect(connection.connection.config.agent.options.rejectUnauthorized).to.be.false;
    expect(connection.connection.config.agent.options.ca).to.be.eq('ca');
    expect(connection.connection.config.agent.options.cert).to.be.eq('cert');
    expect(connection.connection.config.agent.options.key).to.be.eq('key');
  });

  it('should initialize http agents', async () => {
    const connection = new HttpConnection();

    await connection.connect({
      host: 'localhost',
      port: 10001,
      https: false,
      path: '/hive',
    });

    expect(connection.connection.config.agent).to.be.instanceOf(http.Agent);
=======

describe('HttpConnection.connect', () => {
  it('should create Thrift connection', async () => {
    const connection = new HttpConnection({
      host: 'localhost',
      port: 10001,
      path: '/hive',
    });

    const thriftConnection = await connection.getThriftConnection();

    expect(thriftConnection).to.be.instanceOf(ThriftHttpConnection);
    expect(thriftConnection.url).to.be.equal('http://localhost:10001/hive');

    // We expect that connection will be cached
    const anotherConnection = await connection.getThriftConnection();
    expect(anotherConnection).to.eq(thriftConnection);
  });

  it('should set SSL certificates and disable rejectUnauthorized', async () => {
    const connection = new HttpConnection({
      host: 'localhost',
      port: 10001,
      path: '/hive',
      https: true,
      ca: 'ca',
      cert: 'cert',
      key: 'key',
    });

    const thriftConnection = await connection.getThriftConnection();

    expect(thriftConnection.config.agent.options.rejectUnauthorized).to.be.false;
    expect(thriftConnection.config.agent.options.ca).to.be.eq('ca');
    expect(thriftConnection.config.agent.options.cert).to.be.eq('cert');
    expect(thriftConnection.config.agent.options.key).to.be.eq('key');
  });

  it('should initialize http agents', async () => {
    const connection = new HttpConnection({
      host: 'localhost',
      port: 10001,
      https: false,
      path: '/hive',
    });

    const thriftConnection = await connection.getThriftConnection();

    expect(thriftConnection.config.agent).to.be.instanceOf(http.Agent);
  });

  it('should update headers (case 1: Thrift connection not initialized)', async () => {
    const initialHeaders = {
      a: 'test header A',
      b: 'test header B',
    };

    const connection = new HttpConnection({
      host: 'localhost',
      port: 10001,
      path: '/hive',
      headers: initialHeaders,
    });

    const extraHeaders = {
      b: 'new header B',
      c: 'test header C',
    };
    connection.setHeaders(extraHeaders);
    expect(connection.headers).to.deep.equal(extraHeaders);

    const thriftConnection = await connection.getThriftConnection();

    expect(thriftConnection.config.headers).to.deep.equal({
      ...initialHeaders,
      ...extraHeaders,
    });
  });

  it('should update headers (case 2: Thrift connection initialized)', async () => {
    const initialHeaders = {
      a: 'test header A',
      b: 'test header B',
    };

    const connection = new HttpConnection({
      host: 'localhost',
      port: 10001,
      path: '/hive',
      headers: initialHeaders,
    });

    const thriftConnection = await connection.getThriftConnection();

    expect(connection.headers).to.deep.equal({});
    expect(thriftConnection.config.headers).to.deep.equal(initialHeaders);

    const extraHeaders = {
      b: 'new header B',
      c: 'test header C',
    };
    connection.setHeaders(extraHeaders);
    expect(connection.headers).to.deep.equal(extraHeaders);
    expect(thriftConnection.config.headers).to.deep.equal({
      ...initialHeaders,
      ...extraHeaders,
    });
>>>>>>> 46c3586a
  });
});<|MERGE_RESOLUTION|>--- conflicted
+++ resolved
@@ -1,68 +1,7 @@
 const http = require('http');
-const https = require('https');
 const { expect } = require('chai');
 const HttpConnection = require('../../../../dist/connection/connections/HttpConnection').default;
 const ThriftHttpConnection = require('../../../../dist/connection/connections/ThriftHttpConnection').default;
-<<<<<<< HEAD
-
-const thriftMock = (connection) => ({
-  createHttpConnection(host, port, options) {
-    this.host = host;
-    this.port = port;
-    this.options = options;
-    this.executed = true;
-    return connection;
-  },
-});
-
-describe('HttpConnection.connect', () => {
-  it('should successfully connect', async () => {
-    const connection = new HttpConnection();
-
-    expect(connection.isConnected()).to.be.false;
-
-    await connection.connect({
-      host: 'localhost',
-      port: 10001,
-      path: '/hive',
-    });
-
-    expect(connection.connection.url).to.be.eq('http://localhost:10001/hive');
-    expect(connection.getConnection()).to.be.instanceOf(ThriftHttpConnection);
-    expect(connection.isConnected()).to.be.true;
-  });
-
-  it('should set SSL certificates and disable rejectUnauthorized', async () => {
-    const connection = new HttpConnection();
-
-    await connection.connect({
-      host: 'localhost',
-      port: 10001,
-      path: '/hive',
-      https: true,
-      ca: 'ca',
-      cert: 'cert',
-      key: 'key',
-    });
-
-    expect(connection.connection.config.agent.options.rejectUnauthorized).to.be.false;
-    expect(connection.connection.config.agent.options.ca).to.be.eq('ca');
-    expect(connection.connection.config.agent.options.cert).to.be.eq('cert');
-    expect(connection.connection.config.agent.options.key).to.be.eq('key');
-  });
-
-  it('should initialize http agents', async () => {
-    const connection = new HttpConnection();
-
-    await connection.connect({
-      host: 'localhost',
-      port: 10001,
-      https: false,
-      path: '/hive',
-    });
-
-    expect(connection.connection.config.agent).to.be.instanceOf(http.Agent);
-=======
 
 describe('HttpConnection.connect', () => {
   it('should create Thrift connection', async () => {
@@ -170,6 +109,5 @@
       ...initialHeaders,
       ...extraHeaders,
     });
->>>>>>> 46c3586a
   });
 });